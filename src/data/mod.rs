//! Data loading and manipulation utilities.
//!
//! # Dataset Types
//!
//! Neuronika provides two kinds of datasets, an unlabeled one, that is [`Dataset`], and a labeled
//! one, that is [`LabeledDataset`]. They both own their data uniquely.
//!
//! Datasets are basic containers for your data and are designed to easily interact with models
//! built with neuronika. They are created with the help of the [`DataLoader`] struct which performs
//! the actual I/O operations.
//!
//! Both datasets are generic on the [dimensionality] of their records and are organized as a tensors
//! in which the length of the outermost axis is equal to the total number of records and the
//! number of remaining axes represent the dimensionality of each data point.
//!
//! [`.from_csv()`]: crate::data::DataLoader::from_csv
//! [dimensionality]: ndarray::Dimension
//!
//! # Loading Data
//!
//! At the core of neuronika data utilities is the [`DataLoader`] struct. It can be used to load
//! data in *comma-separated values format* from a [*reader*](Read) or directly from a *.csv* file.
//!
//! Additional parsing settings are passed using `DataLoader`'s methods in the following way.
//!
//! ```should_panic
//! use neuronika::data::DataLoader;
//!
//! let data = DataLoader::default()           // A typical use case would be
//!     .with_labels(&[5, 6, 7])               // to load some data from
//!     .with_delimiter(',')                   // a .csv file.
//!     .from_csv("./folder/data.csv", 3, 1);
//! ```
//!
//! The result of the loading operation is either a [`Dataset`] or a [`LabeledDataset`], depending
//! on how the loader was configured.
//!
//! ## Handling Labels
//!
//! You may find useful, in many real world scenarios, to convert labels to floating point numbers.
//! In neuronika this is quickly achievable with closures. Take a look at the following example.
//!
//! ```rust
//! use neuronika::data::DataLoader;
//!
//! let csv_content = "\
//!     Paw_size,Tail_length,Weight,Animal\n\
//!     0.2,5.0,15.0,Dog\n\
//!     0.08,12.0,4.0,Cat\n\
//!     0.05,3.0,0.8,Mouse";
//!
//! let dataset = DataLoader::default().with_labels(&[3]).from_reader_fn(
//!     csv_content.as_bytes(),
//!     3,
//!     1,
//!     |(record, label): (Vec<f32>, String)| {
//!         let float_label = match label.as_str() {
//!             "Dog" => 1.,
//!             "Cat" => 2.,
//!              _ => 3.,
//!         };
//!         (record, vec![float_label])
//!     },
//! );
//! ```

use csv::{ReaderBuilder, StringRecord};
use itertools::Itertools;
use ndarray::{
    iter::AxisChunksIter, Array, ArrayView, Axis, Dimension, IntoDimension, Ix, RemoveAxis, Zip,
};
use rand::{rngs::StdRng, Rng, SeedableRng};
use serde::de::DeserializeOwned;
use std::{fs::File, io::Read};

/// Computes the correct shape for the stacked records of a dataset.
fn stacked_shape<D: Dimension>(rows: usize, shape: D) -> D::Larger {
    let mut new_shape = D::Larger::zeros(shape.ndim() + 1);
    new_shape[0] = rows;
    new_shape.slice_mut()[1..].clone_from_slice(shape.slice());

    new_shape
}

/// A collection of uniquely owned unlabeled records.
///
/// See also [*data*](index.html#data).
pub struct Dataset<D> {
    records: Array<f32, D>,
}

impl<D: RemoveAxis> Dataset<D> {
    /// Creates a new dataset from an [`Array`](ndarray::Array).
    ///
    /// # Arguments
    ///
    /// `records` - records to store into the dataset
    fn new(records: Array<f32, D>) -> Self {
        Self { records }
    }

    /// Returns a reference to the records.
    pub fn records(&self) -> &Array<f32, D> {
        &self.records
    }

    /// Returns the number of records stored in the dataset.
    pub fn len(&self) -> usize {
        self.records.len_of(Axis(0))
    }

    /// Checks whether the dataset is empty or not.
    pub fn is_empty(&self) -> bool {
        self.len() == 0
    }

    /// Constructs a K-Fold iterator from the dataset.
    ///
    /// The dataset is split *without shuffling* into k consecutive folds.
    ///
    /// Items returned by the [`KFold`] iterator are splits of the dataset. Each fold is used
    /// exactly once as a validation set, while the remaining k - 1 form the training set.
    ///
    /// Returned items are of the form `(Dataset, Dataset)`.
    ///
    /// # Arguments
    ///
    /// `k` - number of folds to perform.
    ///
    /// # Panics
    ///
    /// If `k < 2`.
    pub fn kfold(&self, k: usize) -> KFold<D> {
        KFold::new(self.records.view(), k)
    }

    /// Divides the dataset into batches of size `batch_size`.
    ///
    /// # Arguments
    ///
    /// `batch_size` - size of a single batch.
    pub fn batch(&self, batch_size: usize) -> Batch<D> {
        Batch::new(&self.records, batch_size)
    }

    /// Randomly splits a dataset into non-overlapping new datasets of given lengths.
    ///
    /// # Arguments
    ///
    /// `lengths` -  lengths of splits to be produced.
    ///
    /// # Panics
    ///
    /// If the sum of the input lengths do not cover the whole dataset.
    pub fn split(self, lengths: &[usize]) -> Vec<Dataset<D>> {
        self.split_with_seed(lengths, rand::thread_rng().gen())
    }

    /// Randomly splits a dataset into non-overlapping new datasets of given lengths. This version
    /// fixes the generator for results reproducibility.
    ///
    /// # Arguments
    ///
    /// * `lengths` -  lengths of splits to be produced.
    ///
    /// * `seed` - seed used for the random permutation.
    ///
    /// # Panics
    ///
    /// If the sum of the input lengths do not cover the whole dataset.
    pub fn split_with_seed(mut self, lengths: &[usize], seed: u64) -> Vec<Dataset<D>> {
        if self.len() != lengths.iter().sum() {
            panic!("Input lengths do not cover the whole dataset");
        }

        self.shuffle_with_seed(seed);

        let mut shape = self.records.raw_dim();
        let elems: Ix = shape.slice().iter().skip(1).product();
        let mut records = self.records.into_raw_vec();

        let mut datasets = Vec::with_capacity(lengths.len());
        for length in lengths {
            shape[0] = *length;

            datasets.push(Dataset::new(
                Array::from_shape_vec(shape.clone(), records.drain(..length * elems).collect())
                    .unwrap(),
            ));
        }

        datasets
    }

    /// Randomly shuffles the dataset.
    pub fn shuffle(&mut self) -> &mut Self {
        self.shuffle_with_seed(0)
    }

    /// Randomly shuffles the dataset. This version allows for a seed to be specified for results
    /// reproducibility.
    pub fn shuffle_with_seed(&mut self, seed: u64) -> &mut Self {
        let len = self.records.len_of(Axis(0));

        if len == 0 {
            return self;
        }

        let mut rng = StdRng::seed_from_u64(seed);
        for i in 0..len - 1 {
            // Since `iter.nth(pos)` consumes all the elements in `[0, pos]`
            // j will be in the interval `[pos + 1, len - 1]`, that contains `len - pos - 1`
            // elements
            let j = rng.gen_range(0..len - i - 1);

            let mut iter = self.records.outer_iter_mut();
            Zip::from(iter.nth(i).unwrap())
                .and(iter.nth(j).unwrap())
                .for_each(std::mem::swap);
        }

        self
    }
}

/// Configurable data loader.
pub struct DataLoader {
    r_builder: ReaderBuilder,
}

impl DataLoader {
    /// Specifies the columns where the labels are located.
    ///
    /// # Arguments
    ///
    /// `labels` - labels' columns indices.
    ///
    /// # Panics
    ///
    /// If the supplied labels are empty or if they contain duplicate columns.
    pub fn with_labels(self, labels: &[usize]) -> LabeledDataLoader {
        LabeledDataLoader::new(self, labels)
    }

    /// Configures the loader so that it parses the first row. To be used in the absence of an
    /// header row, as in most datasets the first row usually contains the columns' identifiers.
    pub fn without_headers(&mut self) -> &mut Self {
        self.r_builder.has_headers(false);

        self
    }

    /// Specifies the field delimiter character.
    ///
    /// # Arguments
    ///
    /// `delimiter` - delimiter character.
    pub fn with_delimiter(&mut self, delimiter: char) -> &mut Self {
        self.r_builder.delimiter(delimiter as u8);

        self
    }

    /// Builds a data collection by loading the content of the specified `.csv` file applying the
    /// previously supplied configuration.
    ///
    /// # Arguments
    ///
    /// * `src` - path of the source file.
    /// * `shape` - shape of a single record.
    ///
    /// # Panics
    ///
    /// In the case of errors during I/O or if `shape` generates an empty record.
    pub fn from_csv<S>(&mut self, src: &str, shape: S) -> Dataset<<S::Dim as Dimension>::Larger>
    where
        S: IntoDimension,
    {
        self.from_reader_fn(File::open(src).unwrap(), shape, |r| r)
    }

    /// Builds a data collection by loading the content of the specified source reader applying the
    /// previously supplied configuration.    
    ///
    /// # Arguments
    ///
    /// * `src` - reader from which to load the data.
    /// * `shape` - shape of a single record.
    ///
    /// # Panics
    ///
    /// In the event of a deserialization error or if `shape` would generate an empty record.
    pub fn from_reader<R, S>(&mut self, src: R, shape: S) -> Dataset<<S::Dim as Dimension>::Larger>
    where
        R: Read,
        S: IntoDimension,
    {
        self.from_reader_fn(src, shape, |r| r)
    }

    /// Builds a data collection by loading the content of the specified `.csv` file applying the
    /// previously supplied configuration. Applies `fn` to each record.
    ///
    /// # Arguments
    ///
    /// * `src` - reader from which to load the data.
    /// * `shape` - shape of a single record.
    /// * `fn` - closure to be applied to each record.
    ///
    /// # Panics
    ///
    /// In the event of a deserialization error or if `shape` would generate an empty record.
    pub fn from_csv_fn<S, T, F>(
        &mut self,
        src: &str,
        shape: S,
        f: F,
    ) -> Dataset<<S::Dim as Dimension>::Larger>
    where
        S: IntoDimension,
        T: DeserializeOwned,
        F: Fn(T) -> Vec<f32>,
    {
        self.from_reader_fn(File::open(src).unwrap(), shape, f)
    }

    /// Builds a data collection by loading the content of the specified source reader applying the
    /// previously supplied configuration. Applies `fn` to each record.
    ///
    /// # Arguments
    ///
    /// * `src` - reader from which to load the data.
    /// * `shape` - shape of a single record.
    /// * `fn` - closure to be applied to each record.
    ///
    /// # Panics
    ///
    /// In the event of a deserialization error or if `shape` would generate an empty record.
    pub fn from_reader_fn<R, S, T, F>(
        &mut self,
        src: R,
        shape: S,
        f: F,
    ) -> Dataset<<S::Dim as Dimension>::Larger>
    where
        R: Read,
        S: IntoDimension,
        T: DeserializeOwned,
        F: Fn(T) -> Vec<f32>,
    {
        let shape = shape.into_dimension();
        if shape.size() == 0 {
            panic!("error: cannot handle empty records.")
        }

        let mut records = Vec::new();
        let mut rows = 0;
        for record in self.r_builder.from_reader(src).deserialize() {
            let record = f(record.unwrap());
            records.extend(record);
            rows += 1;
        }

        Dataset::new(Array::from_shape_vec(stacked_shape(rows, shape), records).unwrap())
    }
}

impl Default for DataLoader {
    /// Creates a preconfigured data loader.
    ///
    /// The base configuration considers the first row of the source as an header, skipping it, and
    /// it uses `,` as the field delimiter.
    fn default() -> Self {
        Self {
            r_builder: ReaderBuilder::new(),
        }
    }
}

/// Configurable loader for labeled data.
pub struct LabeledDataLoader {
    r_builder: ReaderBuilder,
    labels: Vec<usize>,
}

impl LabeledDataLoader {
    fn deserialize_record<T, U>(&self, record: StringRecord) -> (T, U)
    where
        T: DeserializeOwned,
        U: DeserializeOwned,
    {
        let mut input = StringRecord::new();
        let mut label = StringRecord::new();
        for (id, value) in record.iter().enumerate() {
            match self.labels.binary_search(&id) {
                Ok(_) => label.push_field(value),
                Err(_) => input.push_field(value),
            }
        }

        (
            input.deserialize(None).unwrap(),
            label.deserialize(None).unwrap(),
        )
    }

    fn new(builder: DataLoader, labels: &[usize]) -> Self {
        if labels.is_empty() {
            panic!("error: labels were not provided.");
        }

        let mut labels = labels.to_vec();
        labels.sort_unstable();
        if labels.windows(2).any(|w| w[0] == w[1]) {
            panic!("error: duplicated labels.");
        }

        Self {
            r_builder: builder.r_builder,
            labels,
        }
    }

    /// Configures the loader so that it parses the first row. To be used in the absence of an
    /// header row, as in most datasets the first row usually contains the columns' identifiers.
    pub fn without_headers(&mut self) -> &mut Self {
        self.r_builder.has_headers(false);

        self
    }

    /// Specifies the field delimiter character.
    ///
    /// # Arguments
    ///
    /// `delimiter` - delimiter character.
    pub fn with_delimiter(&mut self, delimiter: char) -> &mut Self {
        self.r_builder.delimiter(delimiter as u8);

        self
    }

    /// Builds a labeled data collection by loading the content of the specified `.csv` file
    /// applying the previously supplied configuration.
    ///
    /// # Arguments
    ///
    /// * `src` - path of the source file.
    /// * `record_shape` - shape of a single record.
    /// * `label_shape` - shape of a single label.
    ///
    /// # Panics
    ///
    /// In the case of I/O errors or if `record_shape` generates an empty record or `label_shape`
    /// generates an empty label.
    pub fn from_csv<S1, S2>(
        &mut self,
        src: &str,
        record_shape: S1,
        label_shape: S2,
    ) -> LabeledDataset<<S1::Dim as Dimension>::Larger, <S2::Dim as Dimension>::Larger>
    where
        S1: IntoDimension,
        S2: IntoDimension,
    {
        self.from_reader_fn(File::open(src).unwrap(), record_shape, label_shape, |r| r)
    }

    /// Builds a data collection by loading the content of the specified source reader applying the
    /// previously supplied configuration.    
    ///
    /// # Arguments
    ///
    /// * `src` - reader from which to load the data.
    /// * `record_shape` - shape of a single record.
    /// * `label_shape` - shape of a single label.
    ///
    /// # Panics
    ///
    /// In the event of a deserialization error or if `record_shape` generates an empty record or
    /// `label_shape` generates an empty label.
    pub fn from_reader<R, S1, S2>(
        &mut self,
        src: R,
        record_shape: S1,
        label_shape: S2,
    ) -> LabeledDataset<<S1::Dim as Dimension>::Larger, <S2::Dim as Dimension>::Larger>
    where
        R: Read,
        S1: IntoDimension,
        S2: IntoDimension,
    {
        self.from_reader_fn(src, record_shape, label_shape, |r| r)
    }

    /// Builds a data collection by loading the content of the specified `.csv` file applying the
    /// previously supplied configuration. Applies `fn` to each record and each label.
    ///
    /// # Arguments
    ///
    /// * `src` - reader from which to load the data.
    /// * `record_shape` - shape of a single record.
    /// * `label_shape` - shape of a single label.    
    /// * `fn` - closure to be applied to records and labels.
    ///
    /// # Panics
    ///
    /// In the event of a deserialization error or if `record_shape` generates an empty record or
    /// `label_shape` generates an empty label.
    pub fn from_csv_fn<S1, S2, T, U, F>(
        &mut self,
        src: &str,
        record_shape: S1,
        label_shape: S2,
        f: F,
    ) -> LabeledDataset<<S1::Dim as Dimension>::Larger, <S2::Dim as Dimension>::Larger>
    where
        S1: IntoDimension,
        S2: IntoDimension,
        T: DeserializeOwned,
        U: DeserializeOwned,
        F: Fn((T, U)) -> (Vec<f32>, Vec<f32>),
    {
        self.from_reader_fn(File::open(src).unwrap(), record_shape, label_shape, f)
    }

    /// Builds a data collection by loading the content of the specified source reader applying the
    /// previously supplied configuration. Applies `fn` to each record and each label.
    ///
    /// # Arguments
    ///
    /// * `src` - reader from which to load the data.
    /// * `record_shape` - shape of a single record.
    /// * `label_shape` - shape of a single label.    
    /// * `fn` - closure to be applied to records and labels.
    ///
    /// # Panics
    ///
    /// In the event of a deserialization error if `record_shape` generates an empty record or
    /// `label_shape` generates an empty label.
    pub fn from_reader_fn<R, S1, S2, T, U, F>(
        &mut self,
        src: R,
        record_shape: S1,
        label_shape: S2,
        f: F,
    ) -> LabeledDataset<<S1::Dim as Dimension>::Larger, <S2::Dim as Dimension>::Larger>
    where
        R: Read,
        S1: IntoDimension,
        S2: IntoDimension,
        T: DeserializeOwned,
        U: DeserializeOwned,
        F: Fn((T, U)) -> (Vec<f32>, Vec<f32>),
    {
        let record_shape = record_shape.into_dimension();
        let label_shape = label_shape.into_dimension();
        if record_shape.size() == 0 || label_shape.size() == 0 {
            panic!("error: cannot handle empty records")
        }

        let mut records = Vec::new();
        let mut labels = Vec::new();
        let mut rows = 0;
        for record in self.r_builder.from_reader(src).records() {
            let (record, label) = f(self.deserialize_record(record.unwrap()));
            records.extend(record);
            labels.extend(label);
            rows += 1;
        }

        LabeledDataset::new(
            Array::from_shape_vec(stacked_shape(rows, record_shape), records).unwrap(),
            Array::from_shape_vec(stacked_shape(rows, label_shape), labels).unwrap(),
        )
    }
}

/// A collection of uniquely owned *labeled* records.
///
/// `LabeledDataset` is generic on both the dimensionality of the records, specified by `D1` and
/// that of the labels, specified by `D2`. It's organized as a pair of tensors, one for the data and
/// one for the labels.
///
/// See also [*data*](index.html#data).
pub struct LabeledDataset<D1, D2> {
    records: Array<f32, D1>,
    labels: Array<f32, D2>,
}

impl<D1: RemoveAxis, D2: RemoveAxis> LabeledDataset<D1, D2> {
    /// Creates a new `LabeledDataset` from a pair of [`Array`]s.
    ///
    /// # Arguments
    ///
    /// * `records` - records to be stored.
    /// * `labels` - labels to be stored.
    fn new(records: Array<f32, D1>, labels: Array<f32, D2>) -> Self {
        Self { records, labels }
    }

    /// Returns a reference to the records.
    pub fn records(&self) -> &Array<f32, D1> {
        &self.records
    }

    /// Returns a reference to the labels.
    pub fn labels(&self) -> &Array<f32, D2> {
        &self.labels
    }

    /// Returns the number of records stored in the labeled dataset.
    pub fn len(&self) -> usize {
        self.records.len_of(Axis(0))
    }

    /// Check whether the labeled dataset is empty or not.
    pub fn is_empty(&self) -> bool {
        self.len() == 0
    }

    /// Constructs a K-Fold iterator from the labeled dataset.
    ///
    /// The dataset is split *without shuffling* into k consecutive folds.
    ///
    /// Items returned by the [`LabeledKFold`] iterator are splits of the dataset, both records and
    /// labels. Each fold is used exactly once as a validation set, while the remaining k - 1 form
    /// the training set.
    ///
    /// Returned items are of the form `(LabeledDataset, LabeledDataset)`.
    ///
    /// # Arguments
    ///
    /// `k` - number of folds to perform.
    ///
    /// # Panics
    ///
    /// If `k < 2`.
    pub fn kfold(&self, k: usize) -> LabeledKFold<D1, D2> {
        LabeledKFold::new(self.records.view(), self.labels.view(), k)
    }

    /// Divides the labeled dataset into batches of size `batch_size`.
    ///
    /// # Arguments
    ///
    /// `batch_size` - size of a single batch.
    pub fn batch(&self, size: usize) -> LabeledBatch<D1, D2> {
        LabeledBatch::new(&self.records, &self.labels, size)
    }

    /// Randomly splits a labeled dataset into non-overlapping new datasets of given lengths.
    ///
    /// # Arguments
    ///
    /// `lengths` -  lengths of splits to be produced.
    ///
    /// # Panics
    ///
    /// If the sum of the input lengths do not cover the whole dataset.
    pub fn split(self, lengths: &[usize]) -> Vec<LabeledDataset<D1, D2>> {
        self.split_with_seed(lengths, rand::thread_rng().gen())
    }

    /// Randomly splits a labeled dataset into non-overlapping new datasets of given lengths. This
    /// version fixes the generator for results reproducibility.
    ///
    /// # Arguments
    ///
    /// * `lengths` -  lengths of splits to be produced.
    ///
    /// * `seed` - seed used for the random permutation.
    ///
    /// # Panics
    ///
    /// If the sum of the input lengths do not cover the whole dataset.
    pub fn split_with_seed(mut self, lengths: &[usize], seed: u64) -> Vec<LabeledDataset<D1, D2>> {
        if self.len() != lengths.iter().sum() {
            panic!("error: input lengths do not cover the whole dataset.");
        }

        self.shuffle_with_seed(seed);

        let mut r_shape = self.records.raw_dim();
        let r_elems: Ix = r_shape.slice().iter().skip(1).product();
        let mut records = self.records.into_raw_vec();

        let mut l_shape = self.labels.raw_dim();
        let l_elems: Ix = l_shape.slice().iter().skip(1).product();
        let mut labels = self.labels.into_raw_vec();

        let mut datasets = Vec::with_capacity(lengths.len());
        for length in lengths {
            r_shape[0] = *length;
            l_shape[0] = *length;

            datasets.push(LabeledDataset::new(
                Array::from_shape_vec(r_shape.clone(), records.drain(..length * r_elems).collect())
                    .unwrap(),
                Array::from_shape_vec(l_shape.clone(), labels.drain(..length * l_elems).collect())
                    .unwrap(),
            ));
        }

        datasets
    }

    /// Randomly shuffles the labeled dataset.
    pub fn shuffle(&mut self) -> &mut Self {
        self.shuffle_with_seed(0)
    }

    /// Randomly shuffles the labeled dataset. This version allows for a seed to be specified for
    /// results reproducibility.
    pub fn shuffle_with_seed(&mut self, seed: u64) -> &mut Self {
        let len = self.records.len_of(Axis(0));

        if len == 0 {
            return self;
        }

        let mut rng = StdRng::seed_from_u64(seed);
        for i in 0..len - 1 {
            // Since `iter.nth(pos)` consumes all the elements in `[0, pos]`
            // j will be in the interval `[pos + 1, len - 1]`, that contains `len - pos - 1`
            // elements
            let j = rng.gen_range(0..len - i - 1);

            let mut iter = self.records.outer_iter_mut();
            Zip::from(iter.nth(i).unwrap())
                .and(iter.nth(j).unwrap())
                .for_each(std::mem::swap);

            let mut iter = self.labels.outer_iter_mut();
            Zip::from(iter.nth(i).unwrap())
                .and(iter.nth(j).unwrap())
                .for_each(std::mem::swap);
        }

        self
    }
}

/// Iterator over batches of unlabeled data.
pub struct Batch<'a, D> {
    iter: AxisChunksIter<'a, f32, D>,
}

impl<'a, D: RemoveAxis> Batch<'a, D> {
    fn new(source: &'a Array<f32, D>, size: usize) -> Self {
        Self {
            iter: source.axis_chunks_iter(Axis(0), size),
        }
    }

<<<<<<< HEAD
=======
    /// Drops the last incomplete batch, if the dataset size is not divisible by the batch size.
>>>>>>> ce6a0979
    pub fn drop_last(mut self) -> Self {
        let mut current = self.iter.clone();

        if let Some(next) = current.next() {
            if let Some(last) = current.last() {
                if next.len_of(Axis(0)) != last.len_of(Axis(0)) {
                    self.iter = self.iter.dropping_back(1);
                }
            }
        }

        self
    }
}

impl<'a, D: RemoveAxis> Iterator for Batch<'a, D> {
    type Item = <AxisChunksIter<'a, f32, D> as Iterator>::Item;

    fn next(&mut self) -> Option<Self::Item> {
        self.iter.next()
    }
}

struct SetKFold<'a, D> {
    source: ArrayView<'a, f32, D>,
    step: usize,
    axis_len: usize,
}

impl<'a, D: RemoveAxis> SetKFold<'a, D> {
    pub fn new(source: ArrayView<'a, f32, D>, k: usize) -> Self {
        if k < 2 {
            panic!("error: folds must be > 2.");
        }

        let axis_len = source.len_of(Axis(0));
        debug_assert_ne!(axis_len, 0, "no record provided");

        Self {
            source,
            step: 1 + (axis_len - 1) / k,
            axis_len,
        }
    }

    pub fn compute_fold(&mut self, i: usize) -> (Array<f32, D>, Array<f32, D>) {
        let start = self.step * i;
        let stop = self.axis_len.min(start + self.step);

        let train_ids: Vec<usize> = (0..start).chain(stop..self.axis_len).collect();
        let test_ids: Vec<usize> = (start..stop).collect();

        (
            self.source.select(Axis(0), &train_ids),
            self.source.select(Axis(0), &test_ids),
        )
    }
}

/// K-Folds cross-validator on a labeled dataset.
pub struct LabeledKFold<'a, D1, D2> {
    records: SetKFold<'a, D1>,
    labels: SetKFold<'a, D2>,
    iteration: usize,
    k: usize,
}

impl<'a, D1, D2> LabeledKFold<'a, D1, D2>
where
    D1: RemoveAxis,
    D2: RemoveAxis,
{
    pub fn new(records: ArrayView<'a, f32, D1>, labels: ArrayView<'a, f32, D2>, k: usize) -> Self {
        assert_eq!(records.len_of(Axis(0)), labels.len_of(Axis(0)));

        Self {
            records: SetKFold::new(records, k),
            labels: SetKFold::new(labels, k),
            iteration: 0,
            k,
        }
    }
}

impl<'a, D1, D2> Iterator for LabeledKFold<'a, D1, D2>
where
    D1: RemoveAxis,
    D2: RemoveAxis,
{
    type Item = (LabeledDataset<D1, D2>, LabeledDataset<D1, D2>);

    fn next(&mut self) -> Option<Self::Item> {
        if self.iteration >= self.k {
            return None;
        }

        let (train_in, test_in) = self.records.compute_fold(self.iteration);
        let (train_out, test_out) = self.labels.compute_fold(self.iteration);
        self.iteration += 1;

        Some((
            LabeledDataset::new(train_in, train_out),
            LabeledDataset::new(test_in, test_out),
        ))
    }
}

/// Iterator over batches of labeled data.
pub struct LabeledBatch<'a, D1, D2> {
    records: Batch<'a, D1>,
    labels: Batch<'a, D2>,
}

impl<'a, D1: RemoveAxis, D2: RemoveAxis> LabeledBatch<'a, D1, D2> {
    fn new(records: &'a Array<f32, D1>, labels: &'a Array<f32, D2>, size: usize) -> Self {
        assert_eq!(records.len_of(Axis(0)), labels.len_of(Axis(0)));

        Self {
            records: Batch::new(records, size),
            labels: Batch::new(labels, size),
        }
    }

<<<<<<< HEAD
=======
    /// Drops the last incomplete batch, if the dataset size is not divisible by the batch size.
>>>>>>> ce6a0979
    pub fn drop_last(mut self) -> Self {
        self.records = self.records.drop_last();
        self.labels = self.labels.drop_last();

        self
    }
}

impl<'a, D1: RemoveAxis, D2: RemoveAxis> Iterator for LabeledBatch<'a, D1, D2> {
    type Item = (
        <Batch<'a, D1> as Iterator>::Item,
        <Batch<'a, D2> as Iterator>::Item,
    );

    fn next(&mut self) -> Option<Self::Item> {
        match self.records.next() {
            Some(records) => Some((records, self.labels.next().unwrap())),
            None => None,
        }
    }
}

/// K-Folds cross-validator on a dataset.
pub struct KFold<'a, D> {
    records: SetKFold<'a, D>,
    iteration: usize,
    k: usize,
}

impl<'a, D: RemoveAxis> KFold<'a, D> {
    pub fn new(records: ArrayView<'a, f32, D>, k: usize) -> Self {
        Self {
            records: SetKFold::new(records, k),
            iteration: 0,
            k,
        }
    }
}

impl<'a, D: RemoveAxis> Iterator for KFold<'a, D> {
    type Item = (Dataset<D>, Dataset<D>);

    fn next(&mut self) -> Option<Self::Item> {
        if self.iteration >= self.k {
            return None;
        }

        let (records_in, records_out) = self.records.compute_fold(self.iteration);
        self.iteration += 1;

        Some((Dataset::new(records_in), Dataset::new(records_out)))
    }
}

#[cfg(test)]
mod tests {
    use super::*;

    mod dataset {
        use super::*;
        use ndarray::Array;

        static DATASET: &str = "\
            0,1,2,3,4,5,6,7,8,9\n\
            9,8,7,6,5,4,3,2,1,0\n\
            0,1,2,3,4,5,6,7,8,9\n\
            9,8,7,6,5,4,3,2,1,0\n\
            0,1,2,3,4,5,6,7,8,9";

        #[test]
        fn from_reader() {
            let dataset = DataLoader::default()
                .without_headers()
                .from_reader(DATASET.as_bytes(), 10);

            assert_eq!(
                dataset.records(),
                Array::from_shape_vec(
                    (5, 10),
                    vec![
                        0., 1., 2., 3., 4., 5., 6., 7., 8., 9., 9., 8., 7., 6., 5., 4., 3., 2., 1.,
                        0., 0., 1., 2., 3., 4., 5., 6., 7., 8., 9., 9., 8., 7., 6., 5., 4., 3., 2.,
                        1., 0., 0., 1., 2., 3., 4., 5., 6., 7., 8., 9.,
                    ]
                )
                .unwrap()
            );
        }

        #[test]
        fn kfold() {
            let dataset = DataLoader::default()
                .without_headers()
                .from_reader(DATASET.as_bytes(), 10);
            let mut kfold = dataset.kfold(2);

            let (train, test) = kfold.next().unwrap();
            assert_eq!(
                train.records(),
                Array::from_shape_vec(
                    (2, 10),
                    vec![
                        9., 8., 7., 6., 5., 4., 3., 2., 1., 0., 0., 1., 2., 3., 4., 5., 6., 7., 8.,
                        9.,
                    ]
                )
                .unwrap()
            );
            assert_eq!(
                test.records(),
                Array::from_shape_vec(
                    (3, 10),
                    vec![
                        0., 1., 2., 3., 4., 5., 6., 7., 8., 9., 9., 8., 7., 6., 5., 4., 3., 2., 1.,
                        0., 0., 1., 2., 3., 4., 5., 6., 7., 8., 9.,
                    ]
                )
                .unwrap()
            );

            let (train, test) = kfold.next().unwrap();
            assert_eq!(
                train.records(),
                Array::from_shape_vec(
                    (3, 10),
                    vec![
                        0., 1., 2., 3., 4., 5., 6., 7., 8., 9., 9., 8., 7., 6., 5., 4., 3., 2., 1.,
                        0., 0., 1., 2., 3., 4., 5., 6., 7., 8., 9.,
                    ]
                )
                .unwrap()
            );
            assert_eq!(
                test.records(),
                Array::from_shape_vec(
                    (2, 10),
                    vec![
                        9., 8., 7., 6., 5., 4., 3., 2., 1., 0., 0., 1., 2., 3., 4., 5., 6., 7., 8.,
                        9.,
                    ]
                )
                .unwrap()
            );

            assert_eq!(kfold.next().is_none(), true);
        }

        #[test]
        fn batch() {
            let dataset = DataLoader::default()
                .without_headers()
                .from_reader(DATASET.as_bytes(), 10);

            let mut batch = dataset.batch(3);
            assert_eq!(
                batch.next().unwrap(),
                Array::from_shape_vec(
                    (3, 10),
                    vec![
                        0., 1., 2., 3., 4., 5., 6., 7., 8., 9., 9., 8., 7., 6., 5., 4., 3., 2., 1.,
                        0., 0., 1., 2., 3., 4., 5., 6., 7., 8., 9.,
                    ]
                )
                .unwrap()
            );

            assert_eq!(
                batch.next().unwrap(),
                Array::from_shape_vec(
                    (2, 10),
                    vec![
                        9., 8., 7., 6., 5., 4., 3., 2., 1., 0., 0., 1., 2., 3., 4., 5., 6., 7., 8.,
                        9.,
                    ]
                )
                .unwrap()
            );

            assert_eq!(batch.next().is_none(), true);
        }

        #[test]
        fn split() {
            let dataset = DataLoader::default()
                .without_headers()
                .from_reader(DATASET.as_bytes(), 10);

            let datasets = dataset.split_with_seed(&[1, 1, 1, 2], 0);
            assert_eq!(
                datasets[0].records(),
                Array::from_shape_vec((1, 10), vec![9., 8., 7., 6., 5., 4., 3., 2., 1., 0.,])
                    .unwrap()
            );

            assert_eq!(
                datasets[1].records(),
                Array::from_shape_vec((1, 10), vec![0., 1., 2., 3., 4., 5., 6., 7., 8., 9.,])
                    .unwrap()
            );

            assert_eq!(
                datasets[2].records(),
                Array::from_shape_vec((1, 10), vec![0., 1., 2., 3., 4., 5., 6., 7., 8., 9.,])
                    .unwrap()
            );

            assert_eq!(
                datasets[3].records(),
                Array::from_shape_vec(
                    (2, 10),
                    vec![
                        0., 1., 2., 3., 4., 5., 6., 7., 8., 9., 9., 8., 7., 6., 5., 4., 3., 2., 1.,
                        0.,
                    ]
                )
                .unwrap()
            );
        }

        #[test]
        fn shuffle() {
            let mut dataset = DataLoader::default()
                .without_headers()
                .from_reader(DATASET.as_bytes(), 10);

            dataset.shuffle();

            assert_ne!(
                dataset.records(),
                Array::from_shape_vec(
                    (5, 10),
                    vec![
                        0., 1., 2., 3., 4., 5., 6., 7., 8., 9., 9., 8., 7., 6., 5., 4., 3., 2., 1.,
                        0., 0., 1., 2., 3., 4., 5., 6., 7., 8., 9., 9., 8., 7., 6., 5., 4., 3., 2.,
                        1., 0., 0., 1., 2., 3., 4., 5., 6., 7., 8., 9.,
                    ]
                )
                .unwrap()
            );
        }

        #[test]
        fn drop_last() {
            let dataset = DataLoader::default()
                .without_headers()
                .from_reader(DATASET.as_bytes(), 10);

            let mut batch = dataset.batch(3).drop_last();
            assert_eq!(
                batch.next().unwrap(),
                Array::from_shape_vec(
                    (3, 10),
                    vec![
                        0., 1., 2., 3., 4., 5., 6., 7., 8., 9., 9., 8., 7., 6., 5., 4., 3., 2., 1.,
                        0., 0., 1., 2., 3., 4., 5., 6., 7., 8., 9.,
                    ]
                )
                .unwrap()
            );

            assert_eq!(batch.next().is_none(), true);
            assert_eq!(batch.next().is_none(), true);
        }
    }

    mod labeled_dataset {
        use super::*;
        use ndarray::Array;

        static DATASET: &str = "\
            0,1,2,1,3,4,5,6,0,7,8,9\n\
            9,8,7,0,6,5,4,3,1,2,1,0\n\
            0,1,2,1,3,4,5,6,0,7,8,9\n\
            9,8,7,0,6,5,4,3,1,2,1,0\n\
            0,1,2,1,3,4,5,6,0,7,8,9";

        #[test]
        fn from_reader() {
            let dataset = DataLoader::default()
                .with_labels(&[3, 8])
                .without_headers()
                .from_reader(DATASET.as_bytes(), 10, 2);

            assert_eq!(
                dataset.records(),
                Array::from_shape_vec(
                    (5, 10),
                    vec![
                        0., 1., 2., 3., 4., 5., 6., 7., 8., 9., 9., 8., 7., 6., 5., 4., 3., 2., 1.,
                        0., 0., 1., 2., 3., 4., 5., 6., 7., 8., 9., 9., 8., 7., 6., 5., 4., 3., 2.,
                        1., 0., 0., 1., 2., 3., 4., 5., 6., 7., 8., 9.,
                    ]
                )
                .unwrap()
            );

            assert_eq!(
                dataset.labels(),
                Array::from_shape_vec((5, 2), vec![1., 0., 0., 1., 1., 0., 0., 1., 1., 0.])
                    .unwrap()
            );
        }

        #[test]
        fn kfold() {
            let dataset = DataLoader::default()
                .with_labels(&[3, 8])
                .without_headers()
                .from_reader(DATASET.as_bytes(), 10, 2);
            let mut kfold = dataset.kfold(2);

            let (train, test) = kfold.next().unwrap();
            assert_eq!(
                train.records(),
                Array::from_shape_vec(
                    (2, 10),
                    vec![
                        9., 8., 7., 6., 5., 4., 3., 2., 1., 0., 0., 1., 2., 3., 4., 5., 6., 7., 8.,
                        9.,
                    ]
                )
                .unwrap()
            );
            assert_eq!(
                train.labels(),
                Array::from_shape_vec((2, 2), vec![0., 1., 1., 0.]).unwrap()
            );
            assert_eq!(
                test.records(),
                Array::from_shape_vec(
                    (3, 10),
                    vec![
                        0., 1., 2., 3., 4., 5., 6., 7., 8., 9., 9., 8., 7., 6., 5., 4., 3., 2., 1.,
                        0., 0., 1., 2., 3., 4., 5., 6., 7., 8., 9.,
                    ]
                )
                .unwrap()
            );
            assert_eq!(
                test.labels(),
                Array::from_shape_vec((3, 2), vec![1., 0., 0., 1., 1., 0.]).unwrap()
            );

            let (train, test) = kfold.next().unwrap();
            assert_eq!(
                train.records(),
                Array::from_shape_vec(
                    (3, 10),
                    vec![
                        0., 1., 2., 3., 4., 5., 6., 7., 8., 9., 9., 8., 7., 6., 5., 4., 3., 2., 1.,
                        0., 0., 1., 2., 3., 4., 5., 6., 7., 8., 9.,
                    ]
                )
                .unwrap()
            );
            assert_eq!(
                train.labels(),
                Array::from_shape_vec((3, 2), vec![1., 0., 0., 1., 1., 0.]).unwrap()
            );
            assert_eq!(
                test.records(),
                Array::from_shape_vec(
                    (2, 10),
                    vec![
                        9., 8., 7., 6., 5., 4., 3., 2., 1., 0., 0., 1., 2., 3., 4., 5., 6., 7., 8.,
                        9.,
                    ]
                )
                .unwrap()
            );
            assert_eq!(
                test.labels(),
                Array::from_shape_vec((2, 2), vec![0., 1., 1., 0.]).unwrap()
            );

            assert_eq!(kfold.next().is_none(), true);
        }

        #[test]
        fn batch() {
            let dataset = DataLoader::default()
                .with_labels(&[3, 8])
                .without_headers()
                .from_reader(DATASET.as_bytes(), 10, 2);
            let mut batch = dataset.batch(3);

            let (records, labels) = batch.next().unwrap();
            assert_eq!(
                records,
                Array::from_shape_vec(
                    (3, 10),
                    vec![
                        0., 1., 2., 3., 4., 5., 6., 7., 8., 9., 9., 8., 7., 6., 5., 4., 3., 2., 1.,
                        0., 0., 1., 2., 3., 4., 5., 6., 7., 8., 9.,
                    ]
                )
                .unwrap()
            );
            assert_eq!(
                labels,
                Array::from_shape_vec((3, 2), vec![1., 0., 0., 1., 1., 0.]).unwrap()
            );

            let (records, labels) = batch.next().unwrap();
            assert_eq!(
                records,
                Array::from_shape_vec(
                    (2, 10),
                    vec![
                        9., 8., 7., 6., 5., 4., 3., 2., 1., 0., 0., 1., 2., 3., 4., 5., 6., 7., 8.,
                        9.,
                    ]
                )
                .unwrap()
            );
            assert_eq!(
                labels,
                Array::from_shape_vec((2, 2), vec![0., 1., 1., 0.]).unwrap()
            );

            assert_eq!(batch.next().is_none(), true);
        }

        #[test]
        fn split() {
            let dataset = DataLoader::default()
                .with_labels(&[3, 8])
                .without_headers()
                .from_reader(DATASET.as_bytes(), 10, 2);

            let datasets = dataset.split_with_seed(&[1, 1, 1, 2], 0);
            assert_eq!(
                datasets[0].records(),
                Array::from_shape_vec((1, 10), vec![0., 1., 2., 3., 4., 5., 6., 7., 8., 9.,])
                    .unwrap()
            );
            assert_eq!(
                datasets[0].labels(),
                Array::from_shape_vec((1, 2), vec![1., 0.]).unwrap()
            );

            assert_eq!(
                datasets[1].records(),
                Array::from_shape_vec((1, 10), vec![0., 1., 2., 3., 4., 5., 6., 7., 8., 9.,])
                    .unwrap()
            );
            assert_eq!(
                datasets[1].labels(),
                Array::from_shape_vec((1, 2), vec![1., 0.]).unwrap()
            );

            assert_eq!(
                datasets[2].records(),
                Array::from_shape_vec((1, 10), vec![0., 1., 2., 3., 4., 5., 6., 7., 8., 9.,])
                    .unwrap()
            );
            assert_eq!(
                datasets[2].labels(),
                Array::from_shape_vec((1, 2), vec![1., 0.]).unwrap()
            );

            assert_eq!(
                datasets[3].records(),
                Array::from_shape_vec(
                    (2, 10),
                    vec![
                        9., 8., 7., 6., 5., 4., 3., 2., 1., 0., 9., 8., 7., 6., 5., 4., 3., 2., 1.,
                        0.,
                    ]
                )
                .unwrap()
            );
            assert_eq!(
                datasets[3].labels(),
                Array::from_shape_vec((2, 2), vec![0., 1., 0., 1.,]).unwrap()
            );
        }

        #[test]
        fn shuffle() {
            let mut dataset = DataLoader::default()
                .with_labels(&[3, 8])
                .without_headers()
                .from_reader(DATASET.as_bytes(), 10, 2);
            dataset.shuffle();

            assert_ne!(
                dataset.records(),
                Array::from_shape_vec(
                    (5, 10),
                    vec![
                        0., 1., 2., 3., 4., 5., 6., 7., 8., 9., 9., 8., 7., 6., 5., 4., 3., 2., 1.,
                        0., 0., 1., 2., 3., 4., 5., 6., 7., 8., 9., 9., 8., 7., 6., 5., 4., 3., 2.,
                        1., 0., 0., 1., 2., 3., 4., 5., 6., 7., 8., 9.,
                    ]
                )
                .unwrap()
            );
        }

        #[test]
        fn drop_last() {
            let dataset = DataLoader::default()
                .with_labels(&[3, 8])
                .without_headers()
                .from_reader(DATASET.as_bytes(), 10, 2);
            let mut batch = dataset.batch(3).drop_last();

            let (records, labels) = batch.next().unwrap();
            assert_eq!(
                records,
                Array::from_shape_vec(
                    (3, 10),
                    vec![
                        0., 1., 2., 3., 4., 5., 6., 7., 8., 9., 9., 8., 7., 6., 5., 4., 3., 2., 1.,
                        0., 0., 1., 2., 3., 4., 5., 6., 7., 8., 9.,
                    ]
                )
                .unwrap()
            );
            assert_eq!(
                labels,
                Array::from_shape_vec((3, 2), vec![1., 0., 0., 1., 1., 0.]).unwrap()
            );

            assert_eq!(batch.next().is_none(), true);
            assert_eq!(batch.next().is_none(), true);
        }
    }
}<|MERGE_RESOLUTION|>--- conflicted
+++ resolved
@@ -753,10 +753,7 @@
         }
     }
 
-<<<<<<< HEAD
-=======
     /// Drops the last incomplete batch, if the dataset size is not divisible by the batch size.
->>>>>>> ce6a0979
     pub fn drop_last(mut self) -> Self {
         let mut current = self.iter.clone();
 
@@ -880,10 +877,7 @@
         }
     }
 
-<<<<<<< HEAD
-=======
     /// Drops the last incomplete batch, if the dataset size is not divisible by the batch size.
->>>>>>> ce6a0979
     pub fn drop_last(mut self) -> Self {
         self.records = self.records.drop_last();
         self.labels = self.labels.drop_last();
