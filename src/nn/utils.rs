use ndarray::{
    iter::{AxisChunksIter, AxisChunksIterMut},
    Array, ArrayBase, ArrayView, ArrayViewMut, Axis, Data, DataMut, Dimension, Ix1, Ix2, Ix3,
    IxDyn, RawData, ShapeBuilder, Slice, ViewRepr, Zip,
};

use rayon::iter::{IndexedParallelIterator, IntoParallelIterator, ParallelIterator};

/// Checks that the arguments are correct
/// for the given **convolution**.
fn check_conv_args(
    input_shape: &[usize],
    kernel_shape: &[usize],
    padding: &[usize],
    stride: &[usize],
    dilation: &[usize],
) {
    // The type of convolution can be derived by
    // considering the number of input's dimension
    // skipping the batch size and input channels.
    // First two axes of input are always for batch size
    // and input channels.
    let conv_dim = input_shape.len() - 2;
    assert_eq!(
        conv_dim,
        padding.len(),
        "error: invalid padding {:?} for {}d conv.",
        padding,
        conv_dim
    );

    assert_eq!(
        conv_dim,
        stride.len(),
        "error: invalid stride {:?} for {}d conv.",
        stride,
        conv_dim
    );

    assert_eq!(
        conv_dim,
        dilation.len(),
        "error: invalid dilation {:?} for {}d conv.",
        dilation,
        conv_dim
    );

    assert_eq!(
        kernel_shape.len(),
        input_shape.len(),
        "error: invalid kernel's shape {:?} for {}d conv",
        &kernel_shape,
        conv_dim
    );

    let dilated_kernel_size: Vec<usize> = kernel_shape
        .iter()
        .skip(2)
        .zip(dilation.iter())
        .map(|(kernel_dim, dilation_dim)| (kernel_dim - 1) * dilation_dim + 1)
        .collect();
    let padded_input_size: Vec<usize> = input_shape
        .iter()
        .skip(2)
        .zip(padding.iter())
        .map(|(input_dim, padding)| input_dim + padding * 2)
        .collect();
    padded_input_size
        .iter()
        .zip(dilated_kernel_size.iter())
        .for_each(|(padded_input_dim, dilated_kernel_dim)| {
            assert!(
                padded_input_dim >= dilated_kernel_dim,
                "Calculated padded input size per channel: {:?}. Kernel size: {:?}. The kernel size can't be greater than actual input size.",
                padded_input_size,
                dilated_kernel_size
            )
        });
}

/// Checks that the arguments are correct
/// for the given **grouped convolution**.
fn check_groups_args(input_shape: &[usize], kernel_shape: &[usize], groups: usize) {
    assert_eq!(
        input_shape[1] % groups,
        0,
        "error: in_channels {} is not disible by groups {}",
        input_shape[1],
        groups
    );
    assert_eq!(
        kernel_shape[0] % groups,
        0,
        "error: out_channels {} is not disible by groups {}",
        kernel_shape[0],
        groups
    );
}

/// Computes the shape of the array resulting from the **n**-dimensional convolution
/// performed with the given parameters.
///
/// **n** can be either **1**, **2** or **3**
///
/// # Arguments
///
/// * `input_shape` - the shape of the input
/// * `kernel_shape` - the shape of the kernel
/// * `padding` - the padding around the input
/// * `stride` - the stride
/// * `dilation` - the dilation
///
/// ## 1-dimensional convolution
///
/// The **input** must be of shape **(N, Cin, L)**
/// * **N** is the batch size
/// * **Cin** is the number of input channels
/// * **L** is the **length** of the input
///
/// The **kernel** must be of shape **(Cout, Cin, Lk)**
/// * **Cout** is the number of output channels
/// * **Cin** is the number of input channels
/// * **Lk** is the **length** of the kernel
///
/// The resulting output shape will be **(N, Cout, Lout)**
///
/// ## 2-dimensional convolution
/// The **input** must be of shape **(N, Cin, H, W)**
/// * **N** is the batch size
/// * **Cin** is the number of input channels
/// * **H** is the **height** of the input
/// * **W** is the **width** of the input
///
/// The **kernel** must be of shape **(Cout, Cin, Hk, Wk)**
/// * **Cout** is the number of output channels
/// * **Cin** is the number of input channels
/// * **Hk** is the **height** of the kernel
/// * **Wk** is the **width** of the kernel
///
/// The resulting output shape will be **(N, Cout, Hout, Wout)**
///
/// ## 3-dimensional convolution
///
/// The **input** must be of shape **(N, Cin, D, H, W)**
/// * **N** is the batch size
/// * **Cin** is the number of input channels
/// * **D** is the **depth** of the input
/// * **H** is the **height** of the input
/// * **W** is the **width** of the input
///
/// The **kernel** must be of shape **(Cout, Cin, Dk,  Hk, Wk)**
/// * **Cout** is the number of output channels
/// * **Cin** is the number of input channels
/// * **Dk** is the **depth** of the kernel
/// * **Hk** is the **height** of the kernel
/// * **Wk** is the **width** of the kernel
///
/// The resulting output shape will be **(N, Cout, Dout, Hout, Wout)**
fn conv_out_shape<D: Dimension>(
    input_shape: &[usize],
    kernel_shape: &[usize],
    padding: &[usize],
    stride: &[usize],
    dilation: &[usize],
) -> D {
    let in_shape_len = input_shape.len();
    // Initialize the dimension to be all 0s.
    let mut map_shape = D::zeros(in_shape_len);
    let map_shape_slice = map_shape.slice_mut();
    // Sets the batch size. The batch size doesn't change.
    map_shape_slice[0] = input_shape[0];
    // Sets the output channels.
    map_shape_slice[1] = kernel_shape[0];
    // First two components of the shape are always
    // the batch size and channels.
    itertools::izip!(
        map_shape_slice.iter_mut().skip(2), // Skips bacth size and out channels.
        input_shape.iter().skip(2),         // Skips batch size and out channels.
        kernel_shape.iter().skip(2),        // Skips out channels and in channels.
        padding,
        stride,
        dilation
    )
    .for_each(|(map_s, in_s, k_s, pd, stri, dil)| {
        *map_s = (in_s + 2 * pd - dil * (k_s - 1) - 1) / stri + 1
    });
    map_shape
}

/// Returns a **rolling window view** of the input array.
///
/// # Arguments
/// * `input` - input array
/// * `window_shape` - the shape of each of the windows
/// * `win_indices_shape` - the number of rolling windows
/// * `stride` - the stride
/// * `dilation` - the spacing between each element of the windows
fn as_windows<'a, D: Dimension>(
    input: &Array<f32, D>,
    window_shape: &[usize],
    padding: &[usize],
    stride: &[usize],
    dilation: &[usize],
) -> ArrayView<'a, f32, IxDyn> {
    let indexing_strides: Vec<isize> = {
        let view = input.slice_each_axis(|ax| {
            let axis_index = ax.axis.index();
            if axis_index == 0 || axis_index == 1 {
                Slice::new(0, None, 1) // Batch stride and channel stride
            } else {
                Slice::new(0, None, stride[ax.axis.index() - 2] as isize)
            }
        });
        let view_strides: &[isize] = view.strides();
        view_strides.to_vec()
    };
    // Number of in channels doesn't count for the window's strides,
    // it must be left unchanged.
    let window_strides: Vec<isize> = input
        .strides()
        .iter()
        .skip(1) // Skip out channels
        .enumerate()
        .map(|(i, is)| {
            if i < 1 {
                *is
            } else {
                *is * (dilation[i - 1] as isize)
            }
        })
        .collect();
    let mut win_indices_shape: D =
        conv_out_shape(input.shape(), window_shape, padding, stride, dilation);
    win_indices_shape[1] = 1;
    let new_shape: Vec<usize> = win_indices_shape
        .slice()
        .iter()
        .chain(window_shape.iter().skip(1))
        .cloned()
        .collect();
    let strides: Vec<usize> = indexing_strides
        .iter()
        .chain(window_strides.iter())
        .map(|s| *s as usize)
        .collect();

    unsafe { ArrayView::from_shape_ptr(new_shape.strides(strides), input.as_ptr()) }
}

/// Returns a **mutable rolling window view** of the input array.
///
/// # Arguments
/// * `input` - input array
/// * `window_shape` - the shape of each of the windows
/// * `win_indices_shape` - the number of rolling windows.
/// * `stride` - the stride
/// * `dilation` - the spacing between each element of the windows
fn as_windows_mut<'a, D: Dimension, S: DataMut<Elem = f32>>(
    input: &mut ArrayBase<S, D>,
    window_shape: &[usize],
    padding: &[usize],
    stride: &[usize],
    dilation: &[usize],
) -> ArrayViewMut<'a, f32, IxDyn> {
    let indexing_strides: Vec<isize> = {
        let view = input.slice_each_axis(|ax| {
            let axis_index = ax.axis.index();
            if axis_index == 0 || axis_index == 1 {
                Slice::new(0, None, 1) // Batch stride and channel stride
            } else {
                Slice::new(0, None, stride[ax.axis.index() - 2] as isize)
            }
        });
        let view_strides: &[isize] = view.strides();
        view_strides.to_vec()
    };
    // Number of in channels doesn't count for the window's strides,
    // it must be left unchanged.
    let window_strides: Vec<isize> = input
        .strides()
        .iter()
        .skip(1) // Skip out channels
        .enumerate()
        .map(|(i, is)| {
            if i < 1 {
                *is
            } else {
                *is * (dilation[i - 1] as isize)
            }
        })
        .collect();
    let mut win_indices_shape: D =
        conv_out_shape(input.shape(), window_shape, padding, stride, dilation);
    win_indices_shape[1] = 1;
    let new_shape: Vec<usize> = win_indices_shape
        .slice()
        .iter()
        .chain(window_shape.iter().skip(1))
        .cloned()
        .collect();
    let strides: Vec<usize> = indexing_strides
        .iter()
        .chain(window_strides.iter())
        .map(|s| *s as usize)
        .collect();

    unsafe { ArrayViewMut::from_shape_ptr(new_shape.strides(strides), input.as_mut_ptr()) }
}

/// Computes **sig2col**, **im2col** and **vol2col**.
///
/// # Arguments
///
/// * `input` - input array
/// * `window_shape` - the shape of the kernel
/// * `padding` - the padding to be applied to `input`
/// * `stride` - the stride.
/// * `dilation` - the dilation
pub fn to_col<D: Dimension>(
    input: &Array<f32, D>,
    kernel_shape: &[usize],
    padding: &[usize],
    stride: &[usize],
    dilation: &[usize],
) -> Array<f32, Ix2> {
    let mut o_shape = conv_out_shape::<D>(input.shape(), kernel_shape, padding, stride, dilation);
    o_shape[1] = 1;
    let (im2col_h, im2col_w): (usize, usize) = {
        (
            kernel_shape.iter().skip(1).product(),
            o_shape.slice().iter().product(),
        )
    };
    as_windows(&input, kernel_shape, padding, stride, dilation)
        .into_owned()
        .into_shape((im2col_w, im2col_h))
        .unwrap()
        .reversed_axes()
}

/// Reshapes the array in input into a matrix so that only the dimension of
/// axis 0 is preserved.
///
/// **Panics** if `array` is not standard layout.
fn flatten<D: Dimension, S: RawData>(array: ArrayBase<S, D>) -> ArrayBase<S, Ix2> {
    let (kernel_shape, mut new_shape) = (array.raw_dim(), Ix2::zeros(2));
    new_shape[0] = kernel_shape[0];
    new_shape[1] = kernel_shape.slice().iter().skip(1).product();
    array.into_shape(new_shape).unwrap()
}

<<<<<<< HEAD
pub fn output_map_view_mut<D: Dimension, S: DataMut<Elem = f32>>(
    array: &mut ArrayBase<S, D>,
) -> ArrayViewMut<f32, D> {
    let mut new_strides = array.raw_dim();
    let old_strides: &[isize] = array.strides();
    let to_swap = old_strides.iter().take(2).rev();
    let rest = old_strides.iter().skip(2);
    new_strides
        .slice_mut()
        .iter_mut()
        .zip(to_swap.chain(rest))
        .for_each(|(stridel_el, new_stride)| *stridel_el = *new_stride as usize);
    unsafe {
        ArrayViewMut::from_shape_ptr(array.raw_dim().strides(new_strides), array.as_mut_ptr())
    }
}

=======
>>>>>>> 371445b0
/// Puts the axis corresponding to the output channels of the feature map `array`
/// in the last position and returns the input with swapped axes.
fn permute_channels<D: Dimension>(
    array: ArrayBase<ViewRepr<&f32>, D>,
) -> ArrayBase<ViewRepr<&f32>, D> {
    let mut dim = array.raw_dim();
    dim.set_last_elem(0);
    let dim_len = dim.ndim() - 1;
    dim.slice_mut()
        .iter_mut()
        .zip(1..=dim_len)
        .for_each(|(ax, el)| *ax = el);
    array.permuted_axes(dim)
}

/// Produces a zeroed vector of `usize` of the right lenght used to convolve
/// without any padding.
fn no_padding<D: Dimension>(input_raw_dim: D) -> Vec<usize> {
    input_raw_dim
        .slice()
        .iter()
        .take(input_raw_dim.ndim() - 2)
        .map(|_| 0)
        .collect()
}

/// Assigns the **2-dimensional** convolution result to the **n-dimensional** feature map.
fn assign_to_output_map<D: Dimension>(out_map: &mut Array<f32, D>, flat_result: Array<f32, Ix2>) {
    let batch_size = out_map.shape()[0];
    let mut sample_size = out_map.raw_dim();
    sample_size[0] = 1;

    let convolved_samples =
        flat_result.axis_chunks_iter(Axis(1), flat_result.len_of(Axis(1)) / batch_size);
    let samples = out_map.axis_chunks_iter_mut(Axis(0), 1);

    samples
        .into_iter()
        .zip(convolved_samples.into_iter())
        .for_each(|(mut sample, incoming_result)| {
            Zip::from(&mut sample)
                .and(
                    &incoming_result
                        .as_standard_layout()
                        .into_shape(sample_size.clone())
                        .unwrap(),
                )
                .for_each(|sample_el, incoming_el| *sample_el = *incoming_el)
        });
}

/// Partitions the **flattened input**, the **flattened kernel** and the **output map**
/// so that they can be used in a grouped convolution.
///
/// Note that `flat_kernel` and `flat_input` can be obtained by using respectively the functions
/// `flatten` and `to_col`.
fn group_inputs<
    'a,
    D: Dimension,
    S: Data<Elem = f32>,
    T: Data<Elem = f32>,
    U: DataMut<Elem = f32>,
>(
    flat_input: &'a ArrayBase<S, Ix2>,
    flat_kernel: &'a ArrayBase<T, Ix2>,
    out_map: &'a mut ArrayBase<U, D>,
    groups: usize,
) -> (
    AxisChunksIter<'a, f32, Ix2>,
    AxisChunksIter<'a, f32, Ix2>,
    AxisChunksIterMut<'a, f32, D>,
) {
    let input_group_size = flat_input.len_of(Axis(0)) / groups;
    let kernel_group_size = flat_kernel.len_of(Axis(0)) / groups;
    let out_map_group_size = out_map.len_of(Axis(0)) / groups;

    let input_groups = flat_input.axis_chunks_iter(Axis(0), input_group_size);
    let kernel_groups = flat_kernel.axis_chunks_iter(Axis(0), kernel_group_size);
    let out_map_groups = out_map.axis_chunks_iter_mut(Axis(0), out_map_group_size);

    (input_groups, kernel_groups, out_map_groups)
}

/// Iterators needed for the **backward pass** of a grouped convolution.
type GroupedBackwardArgs<'a, D> = (
    AxisChunksIterMut<'a, f32, D>,
    AxisChunksIterMut<'a, f32, D>,
    AxisChunksIter<'a, f32, Ix2>,
    AxisChunksIter<'a, f32, Ix2>,
    AxisChunksIter<'a, f32, Ix2>,
);
/// Partitions the **input gradient**, the **kernel gradient** and the **flattened output map
/// gradient** so that they can be used in the backward pass of the grouped convolution.
///
/// Note that `flat_out_map_grad`  can be obtained by using the function `flatten` .
fn group_gradients<
    'a,
    D: Dimension,
    S: DataMut<Elem = f32>,
    T: DataMut<Elem = f32>,
    U: Data<Elem = f32>,
    V: Data<Elem = f32>,
    Z: Data<Elem = f32>,
>(
    input_grad: &'a mut ArrayBase<S, D>,
    kernel_grad: &'a mut ArrayBase<T, D>,
    flat_out_map_grad: &'a ArrayBase<U, Ix2>,
    flat_input: &'a ArrayBase<V, Ix2>,
    flat_kernel: &'a ArrayBase<Z, Ix2>,
    groups: usize,
) -> GroupedBackwardArgs<'a, D> {
    let input_grad_group_size = input_grad.len_of(Axis(1)) / groups;
    let kernel_grad_group_size = kernel_grad.len_of(Axis(0)) / groups;
    let flat_out_map_grad_group_size = flat_out_map_grad.len_of(Axis(0)) / groups;
    let input_group_size = flat_input.len_of(Axis(0)) / groups;
    let kernel_group_size = flat_kernel.len_of(Axis(0)) / groups;

    let input_grad_groups = input_grad.axis_chunks_iter_mut(Axis(1), input_grad_group_size);
    let kernel_grad_groups = kernel_grad.axis_chunks_iter_mut(Axis(0), kernel_grad_group_size);
    let flat_out_map_grad_groups =
        flat_out_map_grad.axis_chunks_iter(Axis(0), flat_out_map_grad_group_size);
    let input_groups = flat_input.axis_chunks_iter(Axis(0), input_group_size);
    let kernel_groups = flat_kernel.axis_chunks_iter(Axis(0), kernel_group_size);

    (
        input_grad_groups,
        kernel_grad_groups,
        flat_out_map_grad_groups,
        input_groups,
        kernel_groups,
    )
}

// Creates a buffer used to store the intermediate result of a **grouped** convolution.
fn create_buffer(
    flat_input: &Array<f32, Ix2>,
    flat_kernel: &ArrayView<f32, Ix2>,
) -> Array<f32, Ix2> {
    Array::<f32, Ix2>::zeros((flat_kernel.shape()[0], flat_input.shape()[1]))
}

/// Performs an **n-dimensional** convolution where **n** can be either *1*, *2* or *3*.
/// Do note that this function doesn't take into account *padding* nor *groups*.
///
/// The resulting output map is stored in `output`.
fn convolution<D: Dimension>(
    input: &Array<f32, D>,
    kernel: &Array<f32, D>,
    output: &mut Array<f32, D>,
    stride: &[usize],
    dilation: &[usize],
) {
    let no_pad = no_padding(input.raw_dim());
    check_conv_args(input.shape(), kernel.shape(), &no_pad, stride, dilation);
    let (flat_kernel, flat_input) = (
        flatten(kernel.view()),
        to_col(&input, kernel.shape(), &no_pad, stride, dilation),
    );

    let convolution_result = flat_kernel.dot(&flat_input);
    assign_to_output_map(output, convolution_result);
}

/// Performs the **backpropagation** for an an **n-dimensional** convolution where
/// **n** can be either *1*, *2* or *3*.
///
/// Do note that this function doesn't take into account *padding* nor *groups*.
fn convolution_backward<D: Dimension, S: DataMut<Elem = f32>, T: Data<Elem = f32>>(
    input_grad: &mut ArrayBase<S, D>,
    kernel_grad: &mut ArrayBase<S, D>,
    grad: &ArrayBase<T, D>,
    input: &Array<f32, D>,
    kernel: &ArrayBase<T, D>,
    stride: &[usize],
    dilation: &[usize],
) {
    let no_pad = no_padding(input_grad.raw_dim());

    let gradient = permute_channels(grad.view());
    let gradient_as_standard = gradient.as_standard_layout();
    let flat_gradient = flatten(gradient_as_standard);

    let kernel_gradient = flat_gradient
        .dot(&to_col(input, kernel.shape(), &no_pad, stride, dilation).t())
        .into_shape(kernel_grad.raw_dim())
        .unwrap();
    Zip::from(kernel_grad)
        .and(&kernel_gradient)
        .for_each(|kernel_grad_el, incoming_grad_el| *kernel_grad_el = *incoming_grad_el);

    let flat_kernel = flatten(kernel.view());
    let input_gradient = flat_kernel.t().dot(&flat_gradient);
    let mut gradient_window_view =
        as_windows_mut(input_grad, kernel.shape(), &no_pad, stride, dilation);
    let input_gradient_window_view = input_gradient
        .into_shape(gradient_window_view.raw_dim())
        .unwrap();

    Zip::from(&mut gradient_window_view)
        .and(&input_gradient_window_view)
        .par_for_each(|input_gradient_el, incoming_gradient_el| {
            *input_gradient_el += *incoming_gradient_el
        });
}

/// Performs a **grouped** convolution.
fn convolution_with_groups<D: Dimension>(
    input: &Array<f32, D>,
    kernel: &Array<f32, D>,
    output: &mut Array<f32, D>,
    stride: &[usize],
    dilation: &[usize],
    groups: usize,
) {
    let no_pad = no_padding(input.raw_dim());
    let (input_shape, kernel_shape) = (input.shape(), kernel.shape());
    check_conv_args(input_shape, kernel_shape, &no_pad, stride, dilation);
    check_groups_args(input_shape, kernel_shape, groups);

    let (flat_kernel, flat_input) = {
        let mut kernel_shape = kernel.shape().to_vec();
        kernel_shape[1] *= groups;
        (
            flatten(kernel.view()),
            to_col(input, &kernel_shape, &no_pad, stride, dilation),
        )
    };
    let mut output_buffer = create_buffer(&flat_input, &flat_kernel);

    let (input_groups, kernel_groups, output_buffer_groups) =
        group_inputs(&flat_input, &flat_kernel, &mut output_buffer, groups);
    kernel_groups
        .into_iter()
        .zip(input_groups.into_iter())
        .zip(output_buffer_groups.into_iter())
        .for_each(|((kernel, input), output)| {
            let conv_output = kernel.dot(&input);
            Zip::from(output)
                .and(&conv_output)
                .for_each(|output_el, incoming_result| *output_el = *incoming_result);
        });
    assign_to_output_map(output, output_buffer)
}

/// Performs the backward pass for a **grouped convolution**.
#[allow(clippy::too_many_arguments)]
pub fn convolution_with_groups_backward<D: Dimension>(
    input_grad: &mut Array<f32, D>,
    kernel_grad: &mut Array<f32, D>,
    grad: &Array<f32, D>,
    input: &Array<f32, D>,
    kernel: &Array<f32, D>,
    stride: &[usize],
    dilation: &[usize],
    groups: usize,
) {
    let no_pad = no_padding(input_grad.raw_dim());

    let gradient = permute_channels(grad.view());
    let gradient_as_standard = gradient.as_standard_layout();
    let flat_gradient = flatten(gradient_as_standard);

    let flat_input = {
        let mut kernel_shape = kernel.shape().to_vec();
        kernel_shape[1] *= groups;
        to_col(&input, &kernel_shape, &no_pad, stride, dilation)
    };
    let flat_kernel = flatten(kernel.view());

    let (input_grad_groups, kernel_grad_groups, grad_groups, input_groups, kernel_groups) =
        group_gradients(
            input_grad,
            kernel_grad,
            &flat_gradient,
            &flat_input,
            &flat_kernel,
            groups,
        );

    grad_groups
        .into_par_iter()
        .zip(kernel_grad_groups.into_iter())
        .zip(input_grad_groups.into_iter())
        .zip(kernel_groups.into_iter())
        .zip(input_groups.into_iter())
        .for_each(
            |(
                (((flat_gradient, kernel_gradient), mut input_gradient), flat_kernel),
                flat_input,
            )| {
                let incoming_input_gradient = flat_kernel.t().dot(&flat_gradient);
                let mut input_rolling_window_mut = as_windows_mut(
                    &mut input_gradient,
                    kernel_gradient.shape(),
                    &no_pad,
                    stride,
                    dilation,
                );
                let reshaped_incoming_input_gradient = incoming_input_gradient
                    .into_shape(input_rolling_window_mut.raw_dim())
                    .unwrap();

                Zip::from(&mut input_rolling_window_mut)
                    .and(&reshaped_incoming_input_gradient)
                    .for_each(|input_gradient_el, incoming_gradient_el| {
                        *input_gradient_el += *incoming_gradient_el
                    });

                let incoming_kernel_gradient = flat_gradient
                    .dot(&flat_input.t())
                    .into_shape(kernel_gradient.raw_dim())
                    .unwrap();
                Zip::from(kernel_gradient)
                    .and(&incoming_kernel_gradient)
                    .for_each(|kernel_gradient_el, incoming_gradient_el| {
                        *kernel_gradient_el = *incoming_gradient_el
                    });
            },
        );
}

/// A `ndarray::Dimension` that supports **reflective padding**.
pub trait ReflPad: Dimension {
    fn reflection_pad(input: &Array<f32, Self>, padding: &[usize]) -> Array<f32, Self>;
}

/// A `ndarray::Dimension` that supports **replicative padding**.
pub trait ReplPad: Dimension {
    fn replication_pad(input: &Array<f32, Self>, padding: &[usize]) -> Array<f32, Self>;
}
/// Pads an **n**-dimensional Array with a constant value.
///
/// # Arguments
/// * `input` - the array to be padded
/// * `padding` - a slice specifying for each dimension the amount of padding
/// * `value` - the value for the padding
///
/// # Examples
///
/// ```
/// use neuronika::nn;
///
/// let arr = ndarray::array![
///    [1., 2., 3.],
///    [4., 5., 6.],
///    [7., 8., 9.]
/// ];
/// let padded = nn::utils::constant_pad(&arr, &[1, 1], 0.);
/// let result = ndarray::array![
///    [0., 0., 0., 0., 0.],
///    [0., 1., 2., 3., 0.],
///    [0., 4., 5., 6., 0.],
///    [0., 7., 8., 9., 0.],
///    [0., 0., 0., 0., 0.]
/// ];
///
/// assert_eq!(padded, result);
/// ```
pub fn constant_pad<D>(input: &Array<f32, D>, padding: &[usize], val: f32) -> Array<f32, D>
where
    D: Dimension,
{
    let padded_shape = {
        let mut padded_shape = input.raw_dim();
        padded_shape
            .slice_mut()
            .iter_mut()
            .zip(padding.iter())
            .for_each(|(ax_len, pad)| *ax_len += pad * 2);
        padded_shape
    };
    let mut padded = Array::from_elem(padded_shape, val);
    let mut orig_portion = padded.view_mut();
    orig_portion.slice_each_axis_inplace(|ax| {
        let (ax_index, ax_len) = (ax.axis.index(), input.len_of(ax.axis));
        let range = {
            if padding[ax_index] != 0 {
                padding[ax_index] as isize..-(padding[ax_index] as isize)
            } else {
                0..ax_len as isize
            }
        };
        Slice::from(range)
    });
    orig_portion.assign(input);
    padded
}

/// Pads the input array using the **reflection** of the input boundary.
///
/// Only **1**, **2** and **3** dimensional arrays support reflective padding.
///
/// # Arguments
/// * `input` - the array to be padded
/// * `padding` - a slice specifying for each dimension the amount of padding
///
/// # Examples
///
/// ```
/// use neuronika::nn;
///
/// let arr = ndarray::array![
///    [1., 2., 3.],
///    [4., 5., 6.],
///    [7., 8., 9.]
/// ];
/// let padded = nn::utils::reflection_pad(&arr, &[1, 1]);
/// let result = ndarray::array![
///    [5., 4., 5., 6., 5.],
///    [2., 1., 2., 3., 2.],
///    [5., 4., 5., 6., 5.],
///    [8., 7., 8., 9., 8.],
///    [5., 4., 5., 6., 5.]
/// ];
///
/// assert_eq!(padded, result);
/// ```
pub fn reflection_pad<D>(input: &Array<f32, D>, padding: &[usize]) -> Array<f32, D>
where
    D: ReflPad,
{
    D::reflection_pad(&input, padding)
}

/// Pads the input array using the **replication** of the input boundary.
///
/// Only **1**, **2** and **3** dimensional arrays support replicative padding.
///
/// # Arguments
/// * `input` - the array to be padded
/// * `padding` - a slice specifying for each dimension the amount of padding
///
/// # Examples
///
/// ```
/// use neuronika::nn;
///
/// let arr = ndarray::array![
///    [1., 2., 3.],
///    [4., 5., 6.],
///    [7., 8., 9.]
/// ];
/// let padded = nn::utils::replication_pad(&arr, &[1, 1]);
/// let result = ndarray::array![
///    [1., 1., 2., 3., 3.],
///    [1., 1., 2., 3., 3.],
///    [4., 4., 5., 6., 6.],
///    [7., 7., 8., 9., 9.],
///    [7., 7., 8., 9., 9.]
/// ];
///
/// assert_eq!(padded, result);
/// ```
pub fn replication_pad<D>(input: &Array<f32, D>, padding: &[usize]) -> Array<f32, D>
where
    D: ReplPad,
{
    D::replication_pad(&input, padding)
}

impl ReflPad for Ix1 {
    fn reflection_pad(input: &Array<f32, Ix1>, padding: &[usize]) -> Array<f32, Ix1> {
        let mut pos;
        let (in_len, out_len, pad) = {
            let len = input.len();
            let pad = padding[0];
            (len, len + pad * 2, pad)
        };
        let mut out = Array::<f32, _>::zeros(out_len);
        let (in_slice, out_slice) = (input.as_slice().unwrap(), out.as_slice_mut().unwrap());
        for (i, out_slice_el) in out_slice.iter_mut().enumerate().take(out_len) {
            if i < pad {
                pos = pad * 2 - i;
            } else if i >= pad && i < in_len + pad {
                pos = i;
            } else {
                pos = (in_len + pad - 1) * 2 - i;
            }
            pos -= pad;
            *out_slice_el = in_slice[pos];
        }
        out
    }
}

impl ReflPad for Ix2 {
    fn reflection_pad(input: &Array<f32, Ix2>, padding: &[usize]) -> Array<f32, Ix2> {
        let (mut pos_x, mut pos_y);
        let (len_x, len_y) = {
            let in_sp = input.shape();
            (in_sp[0], in_sp[1])
        };
        let (pad_x, pad_y) = (padding[0], padding[1]);
        let (out_len_x, out_len_y) = (len_x + pad_x * 2, len_y + pad_y * 2);
        let mut out = Array::<f32, _>::zeros((out_len_x, out_len_y));
        let (slice_in, slice_out) = { (input.as_slice().unwrap(), out.as_slice_mut().unwrap()) };
        for i in 0..out_len_x {
            for j in 0..out_len_y {
                if j < pad_y {
                    pos_x = pad_y * 2 - j;
                } else if j >= pad_y && j < len_y + pad_y {
                    pos_x = j;
                } else {
                    pos_x = (len_y + pad_y - 1) * 2 - j;
                }
                pos_x -= pad_y;

                if i < pad_x {
                    pos_y = pad_x * 2 - i;
                } else if i >= pad_x && i < len_x + pad_x {
                    pos_y = i;
                } else {
                    pos_y = (len_x + pad_x - 1) * 2 - i;
                }
                pos_y -= pad_x;
                slice_out[i * out_len_y + j] = slice_in[pos_y * len_y + pos_x];
            }
        }
        out
    }
}

impl ReflPad for Ix3 {
    fn reflection_pad(input: &Array<f32, Ix3>, padding: &[usize]) -> Array<f32, Ix3> {
        let (mut pos_x, mut pos_y, mut pos_z);
        let (len_x, len_y, len_z) = {
            let in_sp = input.shape();
            (in_sp[1], in_sp[2], in_sp[0])
        };
        let (pad_x, pad_y, pad_z) = (padding[1], padding[2], padding[0]);
        let (out_len_x, out_len_y, out_len_z) =
            (len_x + pad_x * 2, len_y + pad_y * 2, len_z + pad_z * 2);
        let mut out = Array::<f32, _>::zeros((out_len_z, out_len_x, out_len_y));
        let (slice_in, slice_out) = { (input.as_slice().unwrap(), out.as_slice_mut().unwrap()) };

        for z in 0..out_len_z {
            for i in 0..out_len_x {
                for j in 0..out_len_y {
                    if j < pad_y {
                        pos_x = pad_y * 2 - j;
                    } else if j >= pad_y && j < len_y + pad_y {
                        pos_x = j;
                    } else {
                        pos_x = (len_y + pad_y - 1) * 2 - j;
                    }
                    pos_x -= pad_y;

                    if i < pad_x {
                        pos_y = pad_x * 2 - i;
                    } else if i >= pad_x && i < len_x + pad_x {
                        pos_y = i;
                    } else {
                        pos_y = (len_x + pad_x - 1) * 2 - i;
                    }
                    pos_y -= pad_x;

                    if z < pad_z {
                        pos_z = pad_z * 2 - z;
                    } else if z >= pad_z && z < len_z + pad_z {
                        pos_z = z;
                    } else {
                        pos_z = (len_z + pad_z - 1) * 2 - z;
                    }
                    pos_z -= pad_z;
                    slice_out[z * out_len_y * out_len_x + i * out_len_y + j] =
                        slice_in[pos_z * len_y * len_x + pos_y * len_y + pos_x];
                }
            }
        }
        out
    }
}

impl ReplPad for Ix1 {
    fn replication_pad(input: &Array<f32, Ix1>, padding: &[usize]) -> Array<f32, Ix1> {
        let mut pos;
        let (in_len, out_len, pad) = {
            let len = input.len();
            let pad = padding[0];
            (len, len + pad * 2, pad)
        };
        let mut out = Array::<f32, _>::zeros(out_len);
        let (in_slice, out_slice) = (input.as_slice().unwrap(), out.as_slice_mut().unwrap());
        for (j, out_slice_el) in out_slice.iter_mut().enumerate().take(out_len) {
            if j < pad {
                pos = pad;
            } else if j >= pad && j < in_len + pad {
                pos = j;
            } else {
                pos = in_len + pad - 1;
            }
            pos -= pad;
            *out_slice_el = in_slice[pos];
        }
        out
    }
}

impl ReplPad for Ix2 {
    fn replication_pad(input: &Array<f32, Ix2>, padding: &[usize]) -> Array<f32, Ix2> {
        let (mut pos_x, mut pos_y);
        let (len_x, len_y) = {
            let in_sp = input.shape();
            (in_sp[0], in_sp[1])
        };
        let (pad_x, pad_y) = (padding[0], padding[1]);
        let (out_len_x, out_len_y) = (len_x + pad_x * 2, len_y + pad_y * 2);
        let mut out = Array::<f32, _>::zeros((out_len_x, out_len_y));
        let (slice_in, slice_out) = { (input.as_slice().unwrap(), out.as_slice_mut().unwrap()) };
        for i in 0..out_len_x {
            for j in 0..out_len_y {
                if j < pad_y {
                    pos_x = pad_y;
                } else if j >= pad_y && j < len_y + pad_y {
                    pos_x = j;
                } else {
                    pos_x = len_y + pad_y - 1;
                }
                pos_x -= pad_y;

                if i < pad_x {
                    pos_y = pad_x;
                } else if i >= pad_x && i < len_x + pad_x {
                    pos_y = i;
                } else {
                    pos_y = len_x + pad_x - 1;
                }
                pos_y -= pad_x;
                slice_out[i * out_len_y + j] = slice_in[pos_y * len_y + pos_x];
            }
        }
        out
    }
}

impl ReplPad for Ix3 {
    fn replication_pad(input: &Array<f32, Ix3>, padding: &[usize]) -> Array<f32, Ix3> {
        let (mut pos_x, mut pos_y, mut pos_z);
        let (len_x, len_y, len_z) = {
            let in_sp = input.shape();
            (in_sp[1], in_sp[2], in_sp[0])
        };
        let (pad_x, pad_y, pad_z) = (padding[1], padding[2], padding[0]);
        let (out_len_x, out_len_y, out_len_z) =
            (len_x + pad_x * 2, len_y + pad_y * 2, len_z + pad_z * 2);
        let mut out = Array::<f32, _>::zeros((out_len_z, out_len_x, out_len_y));
        let (slice_in, slice_out) = { (input.as_slice().unwrap(), out.as_slice_mut().unwrap()) };
        for z in 0..out_len_z {
            for i in 0..out_len_x {
                for j in 0..out_len_y {
                    if j < pad_y {
                        pos_x = pad_y;
                    } else if j >= pad_y && j < len_y + pad_y {
                        pos_x = j;
                    } else {
                        pos_x = len_y + pad_y - 1;
                    }
                    pos_x -= pad_y;

                    if i < pad_x {
                        pos_y = pad_x;
                    } else if i >= pad_x && i < len_x + pad_x {
                        pos_y = i;
                    } else {
                        pos_y = len_x + pad_x - 1;
                    }
                    pos_y -= pad_x;

                    if z < pad_z {
                        pos_z = pad_z;
                    } else if z >= pad_z && z < len_z + pad_z {
                        pos_z = z;
                    } else {
                        pos_z = len_z + pad_z - 1;
                    }
                    pos_z -= pad_z;

                    slice_out[z * out_len_y * out_len_x + i * out_len_y + j] =
                        slice_in[pos_z * len_y * len_x + pos_y * len_y + pos_x];
                }
            }
        }
        out
    }
}

#[cfg(test)]
mod tests {
    #[test]
    fn im2col() {
        let input = ndarray::array![
            [
                [0., 1., 2., 3.],
                [4., 5., 6., 7.],
                [8., 9., 10., 11.],
                [12., 13., 14., 15.]
            ],
            [
                [0., 1., 2., 3.],
                [4., 5., 6., 7.],
                [8., 9., 10., 11.],
                [12., 13., 14., 15.]
            ],
            [
                [0., 1., 2., 3.],
                [4., 5., 6., 7.],
                [8., 9., 10., 11.],
                [12., 13., 14., 15.]
            ],
        ];
        // We must reshape the input, consider it as a bidimensional signal
        // with 3 channels each of 4 x 4.
        let d = input.clone().into_shape((1, 3, 4, 4)).unwrap();

        let im2col = ndarray::array![
            [0.0, 1.0, 4.0, 5.0],
            [1.0, 2.0, 5.0, 6.0],
            [2.0, 3.0, 6.0, 7.0],
            [4.0, 5.0, 8.0, 9.0],
            [5.0, 6.0, 9.0, 10.0],
            [6.0, 7.0, 10.0, 11.0],
            [8.0, 9.0, 12.0, 13.0],
            [9.0, 10.0, 13.0, 14.0],
            [10.0, 11.0, 14.0, 15.0],
            [0.0, 1.0, 4.0, 5.0],
            [1.0, 2.0, 5.0, 6.0],
            [2.0, 3.0, 6.0, 7.0],
            [4.0, 5.0, 8.0, 9.0],
            [5.0, 6.0, 9.0, 10.0],
            [6.0, 7.0, 10.0, 11.0],
            [8.0, 9.0, 12.0, 13.0],
            [9.0, 10.0, 13.0, 14.0],
            [10.0, 11.0, 14.0, 15.0],
            [0.0, 1.0, 4.0, 5.0],
            [1.0, 2.0, 5.0, 6.0],
            [2.0, 3.0, 6.0, 7.0],
            [4.0, 5.0, 8.0, 9.0],
            [5.0, 6.0, 9.0, 10.0],
            [6.0, 7.0, 10.0, 11.0],
            [8.0, 9.0, 12.0, 13.0],
            [9.0, 10.0, 13.0, 14.0],
            [10.0, 11.0, 14.0, 15.0]
        ];
        assert_eq!(
            im2col,
            super::to_col(&d, &[1, 3, 3, 3], &[0, 0], &[1, 1], &[1, 1])
        );

        // Now let's increase the batch size by 1.
        let input_batch = ndarray::stack(ndarray::Axis(0), &[input.view(), input.view()]).unwrap();
        // We must reshape the input, consider it as 2 bidimensional signals
        // with 3 channels each of 4 x 4.
        let d = input_batch.into_shape((2, 3, 4, 4)).unwrap();

        // The im2col's result. Note that the im2col of signals
        // from the batch are concatenated along the columns.
        assert_eq!(
            ndarray::concatenate(ndarray::Axis(1), &[im2col.view(), im2col.view()]).unwrap(),
            super::to_col(&d, &[1, 3, 3, 3], &[0, 0], &[1, 1], &[1, 1])
        );
        // The nice thing about to_col is that it works for 1d, 2d, and 3d convolutions.
    }

    #[test]
    fn flatten() {
        use super::*;
        use ndarray::stack;
        // This is a kernel of 4 filters, reshaped output should be of shape (4,9).
        let kernel1 = Array::<f32, _>::from_iter((0..9).map(|el| el as f32))
            .into_shape((3, 3))
            .unwrap();
        let kernel2 = Array::<f32, _>::from_iter((9..18).map(|el| el as f32))
            .into_shape((3, 3))
            .unwrap();
        let kernel3 = Array::<f32, _>::from_iter((18..27).map(|el| el as f32))
            .into_shape((3, 3))
            .unwrap();
        let flattened = stack(Axis(0), &[kernel1.view(), kernel2.view(), kernel3.view()]).unwrap();
        assert_eq!(
            flatten(flattened),
            Array::<f32, _>::from_iter((0..27).map(|el| el as f32))
                .into_shape((3, 9))
                .unwrap()
        );
    }

    #[test]
    fn conv_args_ok() {
        // This is the input of a two dimensional convolution.
        // It is formed by 1 signal having 2 channels each of 4 x 4.
        let conv_input = ndarray::Array::<f32, _>::zeros((1, 2, 4, 4));
        super::check_conv_args(conv_input.shape(), &[1, 2, 2, 2], &[0, 0], &[1, 1], &[1, 1]);
    }

    #[test]
    #[should_panic(expected = "error: invalid kernel's shape [1, 2, 2] for 2d conv")]
    fn conv_args_invalid_kernel() {
        // This is the input of a two dimensional convolution.
        // It is formed by 1 signal having 2 channels each of 4 x 4.
        let conv_input = ndarray::Array::<f32, _>::zeros((1, 2, 4, 4));
        super::check_conv_args(conv_input.shape(), &[1, 2, 2], &[0, 0], &[1, 1], &[1, 1]);
    }

    #[test]
    fn constant_pad() {
        let arr = ndarray::Array::range(0., 25., 1.)
            .into_shape((5, 5))
            .unwrap();
        let padded = super::constant_pad(&arr, &[1, 2], 8.);
        assert_eq!(
            padded,
            ndarray::array![
                [8., 8., 8., 8., 8., 8., 8., 8., 8.],
                [8., 8., 0., 1., 2., 3., 4., 8., 8.],
                [8., 8., 5., 6., 7., 8., 9., 8., 8.],
                [8., 8., 10., 11., 12., 13., 14., 8., 8.],
                [8., 8., 15., 16., 17., 18., 19., 8., 8.],
                [8., 8., 20., 21., 22., 23., 24., 8., 8.],
                [8., 8., 8., 8., 8., 8., 8., 8., 8.],
            ]
        );
    }

    #[test]
    fn replication_pad_1d() {
        let arr = ndarray::Array::range(0., 5., 1.);
        let padded = super::replication_pad(&arr, &[2]);
        assert_eq!(padded, ndarray::array![0., 0., 0., 1., 2., 3., 4., 4., 4.],);
    }

    #[test]
    fn replication_pad_2d() {
        let arr = ndarray::Array::range(0., 25., 1.)
            .into_shape((5, 5))
            .unwrap();
        let padded = super::replication_pad(&arr, &[1, 2]);
        assert_eq!(
            padded,
            ndarray::array![
                [0., 0., 0., 1., 2., 3., 4., 4., 4.],
                [0., 0., 0., 1., 2., 3., 4., 4., 4.],
                [5., 5., 5., 6., 7., 8., 9., 9., 9.],
                [10., 10., 10., 11., 12., 13., 14., 14., 14.],
                [15., 15., 15., 16., 17., 18., 19., 19., 19.],
                [20., 20., 20., 21., 22., 23., 24., 24., 24.],
                [20., 20., 20., 21., 22., 23., 24., 24., 24.],
            ]
        );
    }

    #[test]
    fn replication_pad_3d() {
        let arr = ndarray::Array::range(0., 125., 1.)
            .into_shape((5, 5, 5))
            .unwrap();
        let padded = super::replication_pad(&arr, &[1, 2, 3]);
        assert_eq!(
            padded,
            ndarray::array![
                [
                    [0., 0., 0., 0., 1., 2., 3., 4., 4., 4., 4.],
                    [0., 0., 0., 0., 1., 2., 3., 4., 4., 4., 4.],
                    [0., 0., 0., 0., 1., 2., 3., 4., 4., 4., 4.],
                    [5., 5., 5., 5., 6., 7., 8., 9., 9., 9., 9.],
                    [10., 10., 10., 10., 11., 12., 13., 14., 14., 14., 14.],
                    [15., 15., 15., 15., 16., 17., 18., 19., 19., 19., 19.],
                    [20., 20., 20., 20., 21., 22., 23., 24., 24., 24., 24.],
                    [20., 20., 20., 20., 21., 22., 23., 24., 24., 24., 24.],
                    [20., 20., 20., 20., 21., 22., 23., 24., 24., 24., 24.]
                ],
                [
                    [0., 0., 0., 0., 1., 2., 3., 4., 4., 4., 4.],
                    [0., 0., 0., 0., 1., 2., 3., 4., 4., 4., 4.],
                    [0., 0., 0., 0., 1., 2., 3., 4., 4., 4., 4.],
                    [5., 5., 5., 5., 6., 7., 8., 9., 9., 9., 9.],
                    [10., 10., 10., 10., 11., 12., 13., 14., 14., 14., 14.],
                    [15., 15., 15., 15., 16., 17., 18., 19., 19., 19., 19.],
                    [20., 20., 20., 20., 21., 22., 23., 24., 24., 24., 24.],
                    [20., 20., 20., 20., 21., 22., 23., 24., 24., 24., 24.],
                    [20., 20., 20., 20., 21., 22., 23., 24., 24., 24., 24.]
                ],
                [
                    [25., 25., 25., 25., 26., 27., 28., 29., 29., 29., 29.],
                    [25., 25., 25., 25., 26., 27., 28., 29., 29., 29., 29.],
                    [25., 25., 25., 25., 26., 27., 28., 29., 29., 29., 29.],
                    [30., 30., 30., 30., 31., 32., 33., 34., 34., 34., 34.],
                    [35., 35., 35., 35., 36., 37., 38., 39., 39., 39., 39.],
                    [40., 40., 40., 40., 41., 42., 43., 44., 44., 44., 44.],
                    [45., 45., 45., 45., 46., 47., 48., 49., 49., 49., 49.],
                    [45., 45., 45., 45., 46., 47., 48., 49., 49., 49., 49.],
                    [45., 45., 45., 45., 46., 47., 48., 49., 49., 49., 49.]
                ],
                [
                    [50., 50., 50., 50., 51., 52., 53., 54., 54., 54., 54.],
                    [50., 50., 50., 50., 51., 52., 53., 54., 54., 54., 54.],
                    [50., 50., 50., 50., 51., 52., 53., 54., 54., 54., 54.],
                    [55., 55., 55., 55., 56., 57., 58., 59., 59., 59., 59.],
                    [60., 60., 60., 60., 61., 62., 63., 64., 64., 64., 64.],
                    [65., 65., 65., 65., 66., 67., 68., 69., 69., 69., 69.],
                    [70., 70., 70., 70., 71., 72., 73., 74., 74., 74., 74.],
                    [70., 70., 70., 70., 71., 72., 73., 74., 74., 74., 74.],
                    [70., 70., 70., 70., 71., 72., 73., 74., 74., 74., 74.]
                ],
                [
                    [75., 75., 75., 75., 76., 77., 78., 79., 79., 79., 79.],
                    [75., 75., 75., 75., 76., 77., 78., 79., 79., 79., 79.],
                    [75., 75., 75., 75., 76., 77., 78., 79., 79., 79., 79.],
                    [80., 80., 80., 80., 81., 82., 83., 84., 84., 84., 84.],
                    [85., 85., 85., 85., 86., 87., 88., 89., 89., 89., 89.],
                    [90., 90., 90., 90., 91., 92., 93., 94., 94., 94., 94.],
                    [95., 95., 95., 95., 96., 97., 98., 99., 99., 99., 99.],
                    [95., 95., 95., 95., 96., 97., 98., 99., 99., 99., 99.],
                    [95., 95., 95., 95., 96., 97., 98., 99., 99., 99., 99.]
                ],
                [
                    [100., 100., 100., 100., 101., 102., 103., 104., 104., 104., 104.],
                    [100., 100., 100., 100., 101., 102., 103., 104., 104., 104., 104.],
                    [100., 100., 100., 100., 101., 102., 103., 104., 104., 104., 104.],
                    [105., 105., 105., 105., 106., 107., 108., 109., 109., 109., 109.],
                    [110., 110., 110., 110., 111., 112., 113., 114., 114., 114., 114.],
                    [115., 115., 115., 115., 116., 117., 118., 119., 119., 119., 119.],
                    [120., 120., 120., 120., 121., 122., 123., 124., 124., 124., 124.],
                    [120., 120., 120., 120., 121., 122., 123., 124., 124., 124., 124.],
                    [120., 120., 120., 120., 121., 122., 123., 124., 124., 124., 124.]
                ],
                [
                    [100., 100., 100., 100., 101., 102., 103., 104., 104., 104., 104.],
                    [100., 100., 100., 100., 101., 102., 103., 104., 104., 104., 104.],
                    [100., 100., 100., 100., 101., 102., 103., 104., 104., 104., 104.],
                    [105., 105., 105., 105., 106., 107., 108., 109., 109., 109., 109.],
                    [110., 110., 110., 110., 111., 112., 113., 114., 114., 114., 114.],
                    [115., 115., 115., 115., 116., 117., 118., 119., 119., 119., 119.],
                    [120., 120., 120., 120., 121., 122., 123., 124., 124., 124., 124.],
                    [120., 120., 120., 120., 121., 122., 123., 124., 124., 124., 124.],
                    [120., 120., 120., 120., 121., 122., 123., 124., 124., 124., 124.]
                ]
            ]
        );
    }

    #[test]
    fn reflection_pad_1d() {
        let arr = ndarray::Array::range(0., 5., 1.);
        let padded = super::reflection_pad(&arr, &[2]);
        assert_eq!(padded, ndarray::array![2., 1., 0., 1., 2., 3., 4., 3., 2.],);
    }

    #[test]
    fn reflection_pad_2d() {
        let arr = ndarray::Array::range(0., 25., 1.)
            .into_shape((5, 5))
            .unwrap();
        let padded = super::reflection_pad(&arr, &[1, 2]);
        assert_eq!(
            padded,
            ndarray::array![
                [7., 6., 5., 6., 7., 8., 9., 8., 7.],
                [2., 1., 0., 1., 2., 3., 4., 3., 2.],
                [7., 6., 5., 6., 7., 8., 9., 8., 7.],
                [12., 11., 10., 11., 12., 13., 14., 13., 12.],
                [17., 16., 15., 16., 17., 18., 19., 18., 17.],
                [22., 21., 20., 21., 22., 23., 24., 23., 22.],
                [17., 16., 15., 16., 17., 18., 19., 18., 17.]
            ]
        );
    }

    #[test]
    fn reflection_pad_3d() {
        let arr = ndarray::Array::range(0., 125., 1.)
            .into_shape((5, 5, 5))
            .unwrap();
        let padded = super::reflection_pad(&arr, &[1, 2, 3]);
        assert_eq!(
            padded,
            ndarray::array![
                [
                    [38., 37., 36., 35., 36., 37., 38., 39., 38., 37., 36.],
                    [33., 32., 31., 30., 31., 32., 33., 34., 33., 32., 31.],
                    [28., 27., 26., 25., 26., 27., 28., 29., 28., 27., 26.],
                    [33., 32., 31., 30., 31., 32., 33., 34., 33., 32., 31.],
                    [38., 37., 36., 35., 36., 37., 38., 39., 38., 37., 36.],
                    [43., 42., 41., 40., 41., 42., 43., 44., 43., 42., 41.],
                    [48., 47., 46., 45., 46., 47., 48., 49., 48., 47., 46.],
                    [43., 42., 41., 40., 41., 42., 43., 44., 43., 42., 41.],
                    [38., 37., 36., 35., 36., 37., 38., 39., 38., 37., 36.]
                ],
                [
                    [13., 12., 11., 10., 11., 12., 13., 14., 13., 12., 11.],
                    [8., 7., 6., 5., 6., 7., 8., 9., 8., 7., 6.],
                    [3., 2., 1., 0., 1., 2., 3., 4., 3., 2., 1.],
                    [8., 7., 6., 5., 6., 7., 8., 9., 8., 7., 6.],
                    [13., 12., 11., 10., 11., 12., 13., 14., 13., 12., 11.],
                    [18., 17., 16., 15., 16., 17., 18., 19., 18., 17., 16.],
                    [23., 22., 21., 20., 21., 22., 23., 24., 23., 22., 21.],
                    [18., 17., 16., 15., 16., 17., 18., 19., 18., 17., 16.],
                    [13., 12., 11., 10., 11., 12., 13., 14., 13., 12., 11.]
                ],
                [
                    [38., 37., 36., 35., 36., 37., 38., 39., 38., 37., 36.],
                    [33., 32., 31., 30., 31., 32., 33., 34., 33., 32., 31.],
                    [28., 27., 26., 25., 26., 27., 28., 29., 28., 27., 26.],
                    [33., 32., 31., 30., 31., 32., 33., 34., 33., 32., 31.],
                    [38., 37., 36., 35., 36., 37., 38., 39., 38., 37., 36.],
                    [43., 42., 41., 40., 41., 42., 43., 44., 43., 42., 41.],
                    [48., 47., 46., 45., 46., 47., 48., 49., 48., 47., 46.],
                    [43., 42., 41., 40., 41., 42., 43., 44., 43., 42., 41.],
                    [38., 37., 36., 35., 36., 37., 38., 39., 38., 37., 36.]
                ],
                [
                    [63., 62., 61., 60., 61., 62., 63., 64., 63., 62., 61.],
                    [58., 57., 56., 55., 56., 57., 58., 59., 58., 57., 56.],
                    [53., 52., 51., 50., 51., 52., 53., 54., 53., 52., 51.],
                    [58., 57., 56., 55., 56., 57., 58., 59., 58., 57., 56.],
                    [63., 62., 61., 60., 61., 62., 63., 64., 63., 62., 61.],
                    [68., 67., 66., 65., 66., 67., 68., 69., 68., 67., 66.],
                    [73., 72., 71., 70., 71., 72., 73., 74., 73., 72., 71.],
                    [68., 67., 66., 65., 66., 67., 68., 69., 68., 67., 66.],
                    [63., 62., 61., 60., 61., 62., 63., 64., 63., 62., 61.]
                ],
                [
                    [88., 87., 86., 85., 86., 87., 88., 89., 88., 87., 86.],
                    [83., 82., 81., 80., 81., 82., 83., 84., 83., 82., 81.],
                    [78., 77., 76., 75., 76., 77., 78., 79., 78., 77., 76.],
                    [83., 82., 81., 80., 81., 82., 83., 84., 83., 82., 81.],
                    [88., 87., 86., 85., 86., 87., 88., 89., 88., 87., 86.],
                    [93., 92., 91., 90., 91., 92., 93., 94., 93., 92., 91.],
                    [98., 97., 96., 95., 96., 97., 98., 99., 98., 97., 96.],
                    [93., 92., 91., 90., 91., 92., 93., 94., 93., 92., 91.],
                    [88., 87., 86., 85., 86., 87., 88., 89., 88., 87., 86.]
                ],
                [
                    [113., 112., 111., 110., 111., 112., 113., 114., 113., 112., 111.],
                    [108., 107., 106., 105., 106., 107., 108., 109., 108., 107., 106.],
                    [103., 102., 101., 100., 101., 102., 103., 104., 103., 102., 101.],
                    [108., 107., 106., 105., 106., 107., 108., 109., 108., 107., 106.],
                    [113., 112., 111., 110., 111., 112., 113., 114., 113., 112., 111.],
                    [118., 117., 116., 115., 116., 117., 118., 119., 118., 117., 116.],
                    [123., 122., 121., 120., 121., 122., 123., 124., 123., 122., 121.],
                    [118., 117., 116., 115., 116., 117., 118., 119., 118., 117., 116.],
                    [113., 112., 111., 110., 111., 112., 113., 114., 113., 112., 111.]
                ],
                [
                    [88., 87., 86., 85., 86., 87., 88., 89., 88., 87., 86.],
                    [83., 82., 81., 80., 81., 82., 83., 84., 83., 82., 81.],
                    [78., 77., 76., 75., 76., 77., 78., 79., 78., 77., 76.],
                    [83., 82., 81., 80., 81., 82., 83., 84., 83., 82., 81.],
                    [88., 87., 86., 85., 86., 87., 88., 89., 88., 87., 86.],
                    [93., 92., 91., 90., 91., 92., 93., 94., 93., 92., 91.],
                    [98., 97., 96., 95., 96., 97., 98., 99., 98., 97., 96.],
                    [93., 92., 91., 90., 91., 92., 93., 94., 93., 92., 91.],
                    [88., 87., 86., 85., 86., 87., 88., 89., 88., 87., 86.]
                ]
            ]
        )
    }

    #[test]
    fn conv1d() {
        use ndarray::prelude::*;

        use super::*;
        use ndarray::Ix3;

        let input_elems = Array::<f32, _>::from_iter((0..150).map(|el| el as f32));
        let input = input_elems.into_shape((5, 3, 10)).unwrap();
        let kernel = Array::<f32, _>::ones((6, 3, 5));
        let stride = &[1];
        let padding = &[0];
        let dilation = &[1];

        let conv_out_shape =
            conv_out_shape::<Ix3>(input.shape(), kernel.shape(), padding, stride, dilation);

        let true_output_elems = vec![
            180., 195., 210., 225., 240., 255., 180., 195., 210., 225., 240., 255., 180., 195.,
            210., 225., 240., 255., 180., 195., 210., 225., 240., 255., 180., 195., 210., 225.,
            240., 255., 180., 195., 210., 225., 240., 255., 630., 645., 660., 675., 690., 705.,
            630., 645., 660., 675., 690., 705., 630., 645., 660., 675., 690., 705., 630., 645.,
            660., 675., 690., 705., 630., 645., 660., 675., 690., 705., 630., 645., 660., 675.,
            690., 705., 1080., 1095., 1110., 1125., 1140., 1155., 1080., 1095., 1110., 1125.,
            1140., 1155., 1080., 1095., 1110., 1125., 1140., 1155., 1080., 1095., 1110., 1125.,
            1140., 1155., 1080., 1095., 1110., 1125., 1140., 1155., 1080., 1095., 1110., 1125.,
            1140., 1155., 1530., 1545., 1560., 1575., 1590., 1605., 1530., 1545., 1560., 1575.,
            1590., 1605., 1530., 1545., 1560., 1575., 1590., 1605., 1530., 1545., 1560., 1575.,
            1590., 1605., 1530., 1545., 1560., 1575., 1590., 1605., 1530., 1545., 1560., 1575.,
            1590., 1605., 1980., 1995., 2010., 2025., 2040., 2055., 1980., 1995., 2010., 2025.,
            2040., 2055., 1980., 1995., 2010., 2025., 2040., 2055., 1980., 1995., 2010., 2025.,
            2040., 2055., 1980., 1995., 2010., 2025., 2040., 2055., 1980., 1995., 2010., 2025.,
            2040., 2055.,
        ];

        // Convolution result
        let mut conv_out = Array::<f32, _>::zeros(conv_out_shape);

        convolution(&input, &kernel, &mut conv_out, stride, dilation);

        assert_eq!(
            conv_out,
            Array::<f32, _>::from_shape_vec(conv_out_shape, true_output_elems).unwrap()
        );

        let mut input_grad = Array::<f32, _>::zeros(input.raw_dim());
        let mut kernel_grad = Array::<f32, _>::zeros(kernel.raw_dim());
        let conv_out_grad = Array::<f32, _>::ones(conv_out_shape);

        // Backward pass.
        convolution_backward(
            &mut input_grad,
            &mut kernel_grad,
            &conv_out_grad,
            &input,
            &kernel,
            stride,
            dilation,
        );

        let true_input_grad_elems = vec![
            6., 12., 18., 24., 30., 30., 24., 18., 12., 6., 6., 12., 18., 24., 30., 30., 24., 18.,
            12., 6., 6., 12., 18., 24., 30., 30., 24., 18., 12., 6., 6., 12., 18., 24., 30., 30.,
            24., 18., 12., 6., 6., 12., 18., 24., 30., 30., 24., 18., 12., 6., 6., 12., 18., 24.,
            30., 30., 24., 18., 12., 6., 6., 12., 18., 24., 30., 30., 24., 18., 12., 6., 6., 12.,
            18., 24., 30., 30., 24., 18., 12., 6., 6., 12., 18., 24., 30., 30., 24., 18., 12., 6.,
            6., 12., 18., 24., 30., 30., 24., 18., 12., 6., 6., 12., 18., 24., 30., 30., 24., 18.,
            12., 6., 6., 12., 18., 24., 30., 30., 24., 18., 12., 6., 6., 12., 18., 24., 30., 30.,
            24., 18., 12., 6., 6., 12., 18., 24., 30., 30., 24., 18., 12., 6., 6., 12., 18., 24.,
            30., 30., 24., 18., 12., 6.,
        ];

        let true_kernel_grad_elems = array![
            [
                [1875., 1905., 1935., 1965., 1995.],
                [2175., 2205., 2235., 2265., 2295.],
                [2475., 2505., 2535., 2565., 2595.],
            ],
            [
                [1875., 1905., 1935., 1965., 1995.],
                [2175., 2205., 2235., 2265., 2295.],
                [2475., 2505., 2535., 2565., 2595.],
            ],
            [
                [1875., 1905., 1935., 1965., 1995.],
                [2175., 2205., 2235., 2265., 2295.],
                [2475., 2505., 2535., 2565., 2595.],
            ],
            [
                [1875., 1905., 1935., 1965., 1995.],
                [2175., 2205., 2235., 2265., 2295.],
                [2475., 2505., 2535., 2565., 2595.],
            ],
            [
                [1875., 1905., 1935., 1965., 1995.],
                [2175., 2205., 2235., 2265., 2295.],
                [2475., 2505., 2535., 2565., 2595.],
            ],
            [
                [1875., 1905., 1935., 1965., 1995.],
                [2175., 2205., 2235., 2265., 2295.],
                [2475., 2505., 2535., 2565., 2595.],
            ],
        ];

        assert_eq!(
            input_grad,
            Array::from_shape_vec(input.raw_dim(), true_input_grad_elems).unwrap(),
        );
        assert_eq!(kernel_grad, true_kernel_grad_elems);
    }

    #[test]
    fn conv2d() {
        use super::*;
        use ndarray::Ix4;

        // This is an input with a batch size of 3, 2 input channels each of 5 by 5.
        let input_elems = Array::<f32, _>::from_iter((0..150).map(|el| el as f32));
        let input = input_elems.into_shape((3, 2, 5, 5)).unwrap();
        let kernel = Array::<f32, _>::ones((3, 2, 2, 2));

        let stride = &[1, 1];
        let padding = &[0, 0];
        let dilation = &[1, 1];

        let conv_out_shape =
            conv_out_shape::<Ix4>(input.shape(), kernel.shape(), padding, stride, dilation);

        // Convolution result
        let mut conv_out = Array::<f32, _>::zeros(conv_out_shape);

        convolution(&input, &kernel, &mut conv_out, stride, dilation);
        let true_output_elems: Vec<f32> = vec![
            124., 132., 140., 148., 164., 172., 180., 188., 204., 212., 220., 228., 244., 252.,
            260., 268., 124., 132., 140., 148., 164., 172., 180., 188., 204., 212., 220., 228.,
            244., 252., 260., 268., 124., 132., 140., 148., 164., 172., 180., 188., 204., 212.,
            220., 228., 244., 252., 260., 268., 524., 532., 540., 548., 564., 572., 580., 588.,
            604., 612., 620., 628., 644., 652., 660., 668., 524., 532., 540., 548., 564., 572.,
            580., 588., 604., 612., 620., 628., 644., 652., 660., 668., 524., 532., 540., 548.,
            564., 572., 580., 588., 604., 612., 620., 628., 644., 652., 660., 668., 924., 932.,
            940., 948., 964., 972., 980., 988., 1004., 1012., 1020., 1028., 1044., 1052., 1060.,
            1068., 924., 932., 940., 948., 964., 972., 980., 988., 1004., 1012., 1020., 1028.,
            1044., 1052., 1060., 1068., 924., 932., 940., 948., 964., 972., 980., 988., 1004.,
            1012., 1020., 1028., 1044., 1052., 1060., 1068.,
        ];

        assert_eq!(
            conv_out,
            Array::<f32, _>::from_shape_vec(conv_out_shape, true_output_elems).unwrap()
        );

        let mut input_grad = Array::<f32, _>::zeros((3, 2, 5, 5));
        let mut kernel_grad = Array::<f32, _>::zeros((3, 2, 2, 2));
        let conv_out_grad = Array::<f32, _>::ones(conv_out_shape);

        // Backward pass.
        convolution_backward(
            &mut input_grad,
            &mut kernel_grad,
            &conv_out_grad,
            &input,
            &kernel,
            stride,
            dilation,
        );

        let true_input_grad_elems: Vec<f32> = vec![
            3., 6., 6., 6., 3., 6., 12., 12., 12., 6., 6., 12., 12., 12., 6., 6., 12., 12., 12.,
            6., 3., 6., 6., 6., 3., 3., 6., 6., 6., 3., 6., 12., 12., 12., 6., 6., 12., 12., 12.,
            6., 6., 12., 12., 12., 6., 3., 6., 6., 6., 3., 3., 6., 6., 6., 3., 6., 12., 12., 12.,
            6., 6., 12., 12., 12., 6., 6., 12., 12., 12., 6., 3., 6., 6., 6., 3., 3., 6., 6., 6.,
            3., 6., 12., 12., 12., 6., 6., 12., 12., 12., 6., 6., 12., 12., 12., 6., 3., 6., 6.,
            6., 3., 3., 6., 6., 6., 3., 6., 12., 12., 12., 6., 6., 12., 12., 12., 6., 6., 12., 12.,
            12., 6., 3., 6., 6., 6., 3., 3., 6., 6., 6., 3., 6., 12., 12., 12., 6., 6., 12., 12.,
            12., 6., 6., 12., 12., 12., 6., 3., 6., 6., 6., 3.,
        ];
        let true_kernel_grad_elems: Vec<f32> = vec![
            2832., 2880., 3072., 3120., 4032., 4080., 4272., 4320., 2832., 2880., 3072., 3120.,
            4032., 4080., 4272., 4320., 2832., 2880., 3072., 3120., 4032., 4080., 4272., 4320.,
        ];

        assert_eq!(
            input_grad,
            Array::from_shape_vec(input.raw_dim(), true_input_grad_elems).unwrap(),
        );
        assert_eq!(
            kernel_grad,
            Array::from_shape_vec(kernel.raw_dim(), true_kernel_grad_elems).unwrap(),
        );
    }

    #[test]
    fn conv2d_strided_prototype() {
        use super::*;
        use ndarray::Ix4;

        // This is an input with a batch size of 3, 2 input channels each of 5 by 5.
        let input_elems = Array::<f32, _>::from_iter((0..150).map(|el| el as f32));
        let input = input_elems.into_shape((3, 2, 5, 5)).unwrap();
        let kernel = Array::<f32, _>::ones((3, 2, 2, 2));

        let stride = &[2, 2];
        let padding = &[0, 0];
        let dilation = &[1, 1];

        let conv_out_shape =
            conv_out_shape::<Ix4>(input.shape(), kernel.shape(), padding, stride, dilation);

        // Convolution result
        let mut conv_out = Array::<f32, _>::zeros(conv_out_shape);

        convolution(&input, &kernel, &mut conv_out, stride, dilation);

        let true_output_elems: Vec<f32> = vec![
            124., 140., 204., 220., 124., 140., 204., 220., 124., 140., 204., 220., 524., 540.,
            604., 620., 524., 540., 604., 620., 524., 540., 604., 620., 924., 940., 1004., 1020.,
            924., 940., 1004., 1020., 924., 940., 1004., 1020.,
        ];

        assert_eq!(
            conv_out,
            Array::<f32, _>::from_shape_vec(conv_out_shape, true_output_elems).unwrap()
        );

        let mut input_grad = Array::<f32, _>::zeros((3, 2, 5, 5));
        let mut kernel_grad = Array::<f32, _>::zeros((3, 2, 2, 2));
        let conv_out_grad = Array::<f32, _>::ones(conv_out_shape);

        // Backward pass.
        convolution_backward(
            &mut input_grad,
            &mut kernel_grad,
            &conv_out_grad,
            &input,
            &kernel,
            stride,
            dilation,
        );

        let true_input_grad_elems: Vec<f32> = vec![
            3., 3., 3., 3., 0., 3., 3., 3., 3., 0., 3., 3., 3., 3., 0., 3., 3., 3., 3., 0., 0., 0.,
            0., 0., 0., 3., 3., 3., 3., 0., 3., 3., 3., 3., 0., 3., 3., 3., 3., 0., 3., 3., 3., 3.,
            0., 0., 0., 0., 0., 0., 3., 3., 3., 3., 0., 3., 3., 3., 3., 0., 3., 3., 3., 3., 0., 3.,
            3., 3., 3., 0., 0., 0., 0., 0., 0., 3., 3., 3., 3., 0., 3., 3., 3., 3., 0., 3., 3., 3.,
            3., 0., 3., 3., 3., 3., 0., 0., 0., 0., 0., 0., 3., 3., 3., 3., 0., 3., 3., 3., 3., 0.,
            3., 3., 3., 3., 0., 3., 3., 3., 3., 0., 0., 0., 0., 0., 0., 3., 3., 3., 3., 0., 3., 3.,
            3., 3., 0., 3., 3., 3., 3., 0., 3., 3., 3., 3., 0., 0., 0., 0., 0., 0.,
        ];

        let true_kernel_grad_elems: Vec<f32> = vec![
            672., 684., 732., 744., 972., 984., 1032., 1044., 672., 684., 732., 744., 972., 984.,
            1032., 1044., 672., 684., 732., 744., 972., 984., 1032., 1044.,
        ];

        assert_eq!(
            input_grad,
            Array::from_shape_vec(input.raw_dim(), true_input_grad_elems).unwrap(),
        );
        assert_eq!(
            kernel_grad,
            Array::from_shape_vec(kernel.raw_dim(), true_kernel_grad_elems).unwrap(),
        );
    }
    #[test]
    fn conv2d_dilated_prototype() {
        use super::*;
        use ndarray::Ix4;

        // This is an input with a batch size of 3, 2 input channels each of 5 by 5.
        let input_elems = Array::<f32, _>::from_iter((0..150).map(|el| el as f32));
        let input = input_elems.into_shape((3, 2, 5, 5)).unwrap();
        let kernel = Array::<f32, _>::ones((3, 2, 2, 2));

        let stride = &[2, 2];
        let padding = &[0, 0];
        let dilation = &[2, 2];

        let conv_out_shape =
            conv_out_shape::<Ix4>(input.shape(), kernel.shape(), padding, stride, dilation);

        // Convolution result
        let mut conv_out = Array::<f32, _>::zeros(conv_out_shape);

        convolution(&input, &kernel, &mut conv_out, stride, dilation);

        let true_output_elems: Vec<f32> = vec![
            148., 164., 228., 244., 148., 164., 228., 244., 148., 164., 228., 244., 548., 564.,
            628., 644., 548., 564., 628., 644., 548., 564., 628., 644., 948., 964., 1028., 1044.,
            948., 964., 1028., 1044., 948., 964., 1028., 1044.,
        ];

        assert_eq!(
            conv_out,
            Array::<f32, _>::from_shape_vec(conv_out_shape, true_output_elems).unwrap()
        );

        let mut input_grad = Array::<f32, _>::zeros((3, 2, 5, 5));
        let mut kernel_grad = Array::<f32, _>::zeros((3, 2, 2, 2));
        let conv_out_grad = Array::<f32, _>::ones(conv_out_shape);

        // Backward pass.
        convolution_backward(
            &mut input_grad,
            &mut kernel_grad,
            &conv_out_grad,
            &input,
            &kernel,
            stride,
            dilation,
        );

        let true_input_grad_elems: Vec<f32> = vec![
            3., 0., 6., 0., 3., 0., 0., 0., 0., 0., 6., 0., 12., 0., 6., 0., 0., 0., 0., 0., 3.,
            0., 6., 0., 3., 3., 0., 6., 0., 3., 0., 0., 0., 0., 0., 6., 0., 12., 0., 6., 0., 0.,
            0., 0., 0., 3., 0., 6., 0., 3., 3., 0., 6., 0., 3., 0., 0., 0., 0., 0., 6., 0., 12.,
            0., 6., 0., 0., 0., 0., 0., 3., 0., 6., 0., 3., 3., 0., 6., 0., 3., 0., 0., 0., 0., 0.,
            6., 0., 12., 0., 6., 0., 0., 0., 0., 0., 3., 0., 6., 0., 3., 3., 0., 6., 0., 3., 0.,
            0., 0., 0., 0., 6., 0., 12., 0., 6., 0., 0., 0., 0., 0., 3., 0., 6., 0., 3., 3., 0.,
            6., 0., 3., 0., 0., 0., 0., 0., 6., 0., 12., 0., 6., 0., 0., 0., 0., 0., 3., 0., 6.,
            0., 3.,
        ];

        let true_kernel_grad_elems: Vec<f32> = vec![
            672., 696., 792., 816., 972., 996., 1092., 1116., 672., 696., 792., 816., 972., 996.,
            1092., 1116., 672., 696., 792., 816., 972., 996., 1092., 1116.,
        ];

        assert_eq!(
            input_grad,
            Array::from_shape_vec(input.raw_dim(), true_input_grad_elems).unwrap(),
        );
        assert_eq!(
            kernel_grad,
            Array::from_shape_vec(kernel.raw_dim(), true_kernel_grad_elems).unwrap(),
        );
    }

    #[test]
    fn grouped_conv2d_prototype() {
        use super::*;
        use ndarray::Ix4;
        // This is an input with a batch size of 4, 8 input channels each of 5 by 5.
        // Constructing an input.
        let input: Array<f32, Ix4> = Array::<f32, _>::from_iter((0..800).map(|el| el as f32))
            .into_shape((4, 8, 5, 5))
            .unwrap();

        // Both output and input channels need to be divisible by group.
        // Group is 2 so we must divide the input channels by 2.
        let kernel = Array::<f32, _>::ones((8, 4, 2, 2));
        let stride = &[1, 1];
        let padding = &[0, 0];
        let dilation = &[1, 1];
        let groups = 2;

        let conv_out_shape =
            conv_out_shape::<Ix4>(input.shape(), kernel.shape(), padding, stride, dilation);
        // Convolution result
        let mut conv_out = Array::<f32, _>::zeros(conv_out_shape);

        convolution_with_groups(&input, &kernel, &mut conv_out, stride, dilation, groups);

        let true_output_elems = vec![
            648., 664., 680., 696., 728., 744., 760., 776., 808., 824., 840., 856., 888., 904.,
            920., 936., 648., 664., 680., 696., 728., 744., 760., 776., 808., 824., 840., 856.,
            888., 904., 920., 936., 648., 664., 680., 696., 728., 744., 760., 776., 808., 824.,
            840., 856., 888., 904., 920., 936., 648., 664., 680., 696., 728., 744., 760., 776.,
            808., 824., 840., 856., 888., 904., 920., 936., 2248., 2264., 2280., 2296., 2328.,
            2344., 2360., 2376., 2408., 2424., 2440., 2456., 2488., 2504., 2520., 2536., 2248.,
            2264., 2280., 2296., 2328., 2344., 2360., 2376., 2408., 2424., 2440., 2456., 2488.,
            2504., 2520., 2536., 2248., 2264., 2280., 2296., 2328., 2344., 2360., 2376., 2408.,
            2424., 2440., 2456., 2488., 2504., 2520., 2536., 2248., 2264., 2280., 2296., 2328.,
            2344., 2360., 2376., 2408., 2424., 2440., 2456., 2488., 2504., 2520., 2536., 3848.,
            3864., 3880., 3896., 3928., 3944., 3960., 3976., 4008., 4024., 4040., 4056., 4088.,
            4104., 4120., 4136., 3848., 3864., 3880., 3896., 3928., 3944., 3960., 3976., 4008.,
            4024., 4040., 4056., 4088., 4104., 4120., 4136., 3848., 3864., 3880., 3896., 3928.,
            3944., 3960., 3976., 4008., 4024., 4040., 4056., 4088., 4104., 4120., 4136., 3848.,
            3864., 3880., 3896., 3928., 3944., 3960., 3976., 4008., 4024., 4040., 4056., 4088.,
            4104., 4120., 4136., 5448., 5464., 5480., 5496., 5528., 5544., 5560., 5576., 5608.,
            5624., 5640., 5656., 5688., 5704., 5720., 5736., 5448., 5464., 5480., 5496., 5528.,
            5544., 5560., 5576., 5608., 5624., 5640., 5656., 5688., 5704., 5720., 5736., 5448.,
            5464., 5480., 5496., 5528., 5544., 5560., 5576., 5608., 5624., 5640., 5656., 5688.,
            5704., 5720., 5736., 5448., 5464., 5480., 5496., 5528., 5544., 5560., 5576., 5608.,
            5624., 5640., 5656., 5688., 5704., 5720., 5736., 7048., 7064., 7080., 7096., 7128.,
            7144., 7160., 7176., 7208., 7224., 7240., 7256., 7288., 7304., 7320., 7336., 7048.,
            7064., 7080., 7096., 7128., 7144., 7160., 7176., 7208., 7224., 7240., 7256., 7288.,
            7304., 7320., 7336., 7048., 7064., 7080., 7096., 7128., 7144., 7160., 7176., 7208.,
            7224., 7240., 7256., 7288., 7304., 7320., 7336., 7048., 7064., 7080., 7096., 7128.,
            7144., 7160., 7176., 7208., 7224., 7240., 7256., 7288., 7304., 7320., 7336., 8648.,
            8664., 8680., 8696., 8728., 8744., 8760., 8776., 8808., 8824., 8840., 8856., 8888.,
            8904., 8920., 8936., 8648., 8664., 8680., 8696., 8728., 8744., 8760., 8776., 8808.,
            8824., 8840., 8856., 8888., 8904., 8920., 8936., 8648., 8664., 8680., 8696., 8728.,
            8744., 8760., 8776., 8808., 8824., 8840., 8856., 8888., 8904., 8920., 8936., 8648.,
            8664., 8680., 8696., 8728., 8744., 8760., 8776., 8808., 8824., 8840., 8856., 8888.,
            8904., 8920., 8936., 10248., 10264., 10280., 10296., 10328., 10344., 10360., 10376.,
            10408., 10424., 10440., 10456., 10488., 10504., 10520., 10536., 10248., 10264., 10280.,
            10296., 10328., 10344., 10360., 10376., 10408., 10424., 10440., 10456., 10488., 10504.,
            10520., 10536., 10248., 10264., 10280., 10296., 10328., 10344., 10360., 10376., 10408.,
            10424., 10440., 10456., 10488., 10504., 10520., 10536., 10248., 10264., 10280., 10296.,
            10328., 10344., 10360., 10376., 10408., 10424., 10440., 10456., 10488., 10504., 10520.,
            10536., 11848., 11864., 11880., 11896., 11928., 11944., 11960., 11976., 12008., 12024.,
            12040., 12056., 12088., 12104., 12120., 12136., 11848., 11864., 11880., 11896., 11928.,
            11944., 11960., 11976., 12008., 12024., 12040., 12056., 12088., 12104., 12120., 12136.,
            11848., 11864., 11880., 11896., 11928., 11944., 11960., 11976., 12008., 12024., 12040.,
            12056., 12088., 12104., 12120., 12136., 11848., 11864., 11880., 11896., 11928., 11944.,
            11960., 11976., 12008., 12024., 12040., 12056., 12088., 12104., 12120., 12136.,
        ];

        assert_eq!(
            conv_out,
            Array::from_shape_vec(conv_out.raw_dim(), true_output_elems).unwrap()
        );

        // // Backward pass
        let mut input_grad = Array::<f32, _>::zeros((4, 8, 5, 5));
        let mut kernel_grad = Array::<f32, _>::zeros((8, 4, 2, 2));
        let d_out = Array::<f32, _>::ones(conv_out.raw_dim());

        convolution_with_groups_backward(
            &mut input_grad,
            &mut kernel_grad,
            &d_out,
            &input,
            &kernel,
            stride,
            dilation,
            groups,
        );

        let true_kernel_grad_elems: Vec<f32> = vec![
            19776., 19840., 20096., 20160., 21376., 21440., 21696., 21760., 22976., 23040., 23296.,
            23360., 24576., 24640., 24896., 24960., 19776., 19840., 20096., 20160., 21376., 21440.,
            21696., 21760., 22976., 23040., 23296., 23360., 24576., 24640., 24896., 24960., 19776.,
            19840., 20096., 20160., 21376., 21440., 21696., 21760., 22976., 23040., 23296., 23360.,
            24576., 24640., 24896., 24960., 19776., 19840., 20096., 20160., 21376., 21440., 21696.,
            21760., 22976., 23040., 23296., 23360., 24576., 24640., 24896., 24960., 26176., 26240.,
            26496., 26560., 27776., 27840., 28096., 28160., 29376., 29440., 29696., 29760., 30976.,
            31040., 31296., 31360., 26176., 26240., 26496., 26560., 27776., 27840., 28096., 28160.,
            29376., 29440., 29696., 29760., 30976., 31040., 31296., 31360., 26176., 26240., 26496.,
            26560., 27776., 27840., 28096., 28160., 29376., 29440., 29696., 29760., 30976., 31040.,
            31296., 31360., 26176., 26240., 26496., 26560., 27776., 27840., 28096., 28160., 29376.,
            29440., 29696., 29760., 30976., 31040., 31296., 31360.,
        ];
        assert_eq!(
            kernel_grad,
            Array::from_shape_vec(kernel_grad.raw_dim(), true_kernel_grad_elems).unwrap()
        );

        let true_input_grad_elems: Vec<f32> = vec![
            4., 8., 8., 8., 4., 8., 16., 16., 16., 8., 8., 16., 16., 16., 8., 8., 16., 16., 16.,
            8., 4., 8., 8., 8., 4., 4., 8., 8., 8., 4., 8., 16., 16., 16., 8., 8., 16., 16., 16.,
            8., 8., 16., 16., 16., 8., 4., 8., 8., 8., 4., 4., 8., 8., 8., 4., 8., 16., 16., 16.,
            8., 8., 16., 16., 16., 8., 8., 16., 16., 16., 8., 4., 8., 8., 8., 4., 4., 8., 8., 8.,
            4., 8., 16., 16., 16., 8., 8., 16., 16., 16., 8., 8., 16., 16., 16., 8., 4., 8., 8.,
            8., 4., 4., 8., 8., 8., 4., 8., 16., 16., 16., 8., 8., 16., 16., 16., 8., 8., 16., 16.,
            16., 8., 4., 8., 8., 8., 4., 4., 8., 8., 8., 4., 8., 16., 16., 16., 8., 8., 16., 16.,
            16., 8., 8., 16., 16., 16., 8., 4., 8., 8., 8., 4., 4., 8., 8., 8., 4., 8., 16., 16.,
            16., 8., 8., 16., 16., 16., 8., 8., 16., 16., 16., 8., 4., 8., 8., 8., 4., 4., 8., 8.,
            8., 4., 8., 16., 16., 16., 8., 8., 16., 16., 16., 8., 8., 16., 16., 16., 8., 4., 8.,
            8., 8., 4., 4., 8., 8., 8., 4., 8., 16., 16., 16., 8., 8., 16., 16., 16., 8., 8., 16.,
            16., 16., 8., 4., 8., 8., 8., 4., 4., 8., 8., 8., 4., 8., 16., 16., 16., 8., 8., 16.,
            16., 16., 8., 8., 16., 16., 16., 8., 4., 8., 8., 8., 4., 4., 8., 8., 8., 4., 8., 16.,
            16., 16., 8., 8., 16., 16., 16., 8., 8., 16., 16., 16., 8., 4., 8., 8., 8., 4., 4., 8.,
            8., 8., 4., 8., 16., 16., 16., 8., 8., 16., 16., 16., 8., 8., 16., 16., 16., 8., 4.,
            8., 8., 8., 4., 4., 8., 8., 8., 4., 8., 16., 16., 16., 8., 8., 16., 16., 16., 8., 8.,
            16., 16., 16., 8., 4., 8., 8., 8., 4., 4., 8., 8., 8., 4., 8., 16., 16., 16., 8., 8.,
            16., 16., 16., 8., 8., 16., 16., 16., 8., 4., 8., 8., 8., 4., 4., 8., 8., 8., 4., 8.,
            16., 16., 16., 8., 8., 16., 16., 16., 8., 8., 16., 16., 16., 8., 4., 8., 8., 8., 4.,
            4., 8., 8., 8., 4., 8., 16., 16., 16., 8., 8., 16., 16., 16., 8., 8., 16., 16., 16.,
            8., 4., 8., 8., 8., 4., 4., 8., 8., 8., 4., 8., 16., 16., 16., 8., 8., 16., 16., 16.,
            8., 8., 16., 16., 16., 8., 4., 8., 8., 8., 4., 4., 8., 8., 8., 4., 8., 16., 16., 16.,
            8., 8., 16., 16., 16., 8., 8., 16., 16., 16., 8., 4., 8., 8., 8., 4., 4., 8., 8., 8.,
            4., 8., 16., 16., 16., 8., 8., 16., 16., 16., 8., 8., 16., 16., 16., 8., 4., 8., 8.,
            8., 4., 4., 8., 8., 8., 4., 8., 16., 16., 16., 8., 8., 16., 16., 16., 8., 8., 16., 16.,
            16., 8., 4., 8., 8., 8., 4., 4., 8., 8., 8., 4., 8., 16., 16., 16., 8., 8., 16., 16.,
            16., 8., 8., 16., 16., 16., 8., 4., 8., 8., 8., 4., 4., 8., 8., 8., 4., 8., 16., 16.,
            16., 8., 8., 16., 16., 16., 8., 8., 16., 16., 16., 8., 4., 8., 8., 8., 4., 4., 8., 8.,
            8., 4., 8., 16., 16., 16., 8., 8., 16., 16., 16., 8., 8., 16., 16., 16., 8., 4., 8.,
            8., 8., 4., 4., 8., 8., 8., 4., 8., 16., 16., 16., 8., 8., 16., 16., 16., 8., 8., 16.,
            16., 16., 8., 4., 8., 8., 8., 4., 4., 8., 8., 8., 4., 8., 16., 16., 16., 8., 8., 16.,
            16., 16., 8., 8., 16., 16., 16., 8., 4., 8., 8., 8., 4., 4., 8., 8., 8., 4., 8., 16.,
            16., 16., 8., 8., 16., 16., 16., 8., 8., 16., 16., 16., 8., 4., 8., 8., 8., 4., 4., 8.,
            8., 8., 4., 8., 16., 16., 16., 8., 8., 16., 16., 16., 8., 8., 16., 16., 16., 8., 4.,
            8., 8., 8., 4., 4., 8., 8., 8., 4., 8., 16., 16., 16., 8., 8., 16., 16., 16., 8., 8.,
            16., 16., 16., 8., 4., 8., 8., 8., 4., 4., 8., 8., 8., 4., 8., 16., 16., 16., 8., 8.,
            16., 16., 16., 8., 8., 16., 16., 16., 8., 4., 8., 8., 8., 4., 4., 8., 8., 8., 4., 8.,
            16., 16., 16., 8., 8., 16., 16., 16., 8., 8., 16., 16., 16., 8., 4., 8., 8., 8., 4.,
            4., 8., 8., 8., 4., 8., 16., 16., 16., 8., 8., 16., 16., 16., 8., 8., 16., 16., 16.,
            8., 4., 8., 8., 8., 4., 4., 8., 8., 8., 4., 8., 16., 16., 16., 8., 8., 16., 16., 16.,
            8., 8., 16., 16., 16., 8., 4., 8., 8., 8., 4.,
        ];

        assert_eq!(
            input_grad,
            Array::from_shape_vec(input_grad.raw_dim(), true_input_grad_elems).unwrap()
        );
    }
}<|MERGE_RESOLUTION|>--- conflicted
+++ resolved
@@ -349,26 +349,6 @@
     array.into_shape(new_shape).unwrap()
 }
 
-<<<<<<< HEAD
-pub fn output_map_view_mut<D: Dimension, S: DataMut<Elem = f32>>(
-    array: &mut ArrayBase<S, D>,
-) -> ArrayViewMut<f32, D> {
-    let mut new_strides = array.raw_dim();
-    let old_strides: &[isize] = array.strides();
-    let to_swap = old_strides.iter().take(2).rev();
-    let rest = old_strides.iter().skip(2);
-    new_strides
-        .slice_mut()
-        .iter_mut()
-        .zip(to_swap.chain(rest))
-        .for_each(|(stridel_el, new_stride)| *stridel_el = *new_stride as usize);
-    unsafe {
-        ArrayViewMut::from_shape_ptr(array.raw_dim().strides(new_strides), array.as_mut_ptr())
-    }
-}
-
-=======
->>>>>>> 371445b0
 /// Puts the axis corresponding to the output channels of the feature map `array`
 /// in the last position and returns the input with swapped axes.
 fn permute_channels<D: Dimension>(
