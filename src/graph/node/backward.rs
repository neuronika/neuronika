use super::{
    super::{BroadTensor, Broadcasted, Tensor},
    broadcasted_zeros,
    forward::{Data, Forward, Input},
    DotDim,
};
use ndarray::{
    concatenate,
    linalg::{general_mat_mul, general_mat_vec_mul},
    stack, ArrayView1, Axis, DimMax, Dimension, Ix1, Ix2, RemoveAxis, Zip,
};
use std::cell::{Cell, Ref, RefCell, RefMut};
use std::rc::Rc;

// ~~~~~~~~~~~~~~~~~~~~~~~~~~~~~~~~~~~~~~~~ Utility Functions ~~~~~~~~~~~~~~~~~~~~~~~~~~~~~~~~~~~~~~~~

fn sum_axis_inplace(arr: &mut ndarray::ArrayD<f32>, axis: ndarray::Axis) {
    let (first, rest) = arr.view_mut().split_at(axis, 1);
    ndarray::Zip::from(first.remove_axis(axis))
        .and(rest.lanes(axis))
        .for_each(|dst, src| *dst += src.sum());
    arr.index_axis_inplace(axis, 0);
}

pub fn reduce<D: ndarray::Dimension, E: ndarray::Dimension>(
    dest: &ndarray::Array<f32, D>,
    src: &ndarray::Array<f32, E>,
) -> ndarray::ArrayD<f32> {
    let mut dyn_rhs = src.clone().into_dyn();
    unsafe {
        while (*(&dyn_rhs as *const ndarray::ArrayD<f32>)).ndim() > dest.ndim() {
            sum_axis_inplace(&mut dyn_rhs, ndarray::Axis(0));
        }
        for (axis, size) in dest.shape().iter().enumerate() {
            if *size == 1 {
                sum_axis_inplace(&mut dyn_rhs, ndarray::Axis(axis));
                dyn_rhs.insert_axis_inplace(ndarray::Axis(axis));
            }
        }
        dyn_rhs
    }
}

fn fill_softmax_jacobian(jacobian: &mut Tensor<Ix2>, array: &ArrayView1<f32>) {
    for (row_idx, (mut row, row_val)) in jacobian
        .rows_mut()
        .into_iter()
        .zip(array.iter())
        .enumerate()
    {
        for (col_idx, (grad, col_val)) in row
            .as_slice_mut()
            .unwrap()
            .iter_mut()
            .zip(array.iter())
            .enumerate()
        {
            if row_idx == col_idx {
                *grad = row_val * (1.0 - col_val);
            } else {
                *grad = -row_val * col_val;
            }
        }
    }
}

// ~~~~~~~~~~~~~~~~~~~~~~~~~~~~~~~~~~~~~~~~~~~~ Traits ~~~~~~~~~~~~~~~~~~~~~~~~~~~~~~~~~~~~~~~~~~~~~

pub trait Gradient {
    type Dim: Dimension;

    fn gradient(&self) -> Ref<Tensor<Self::Dim>>;

    fn gradient_mut(&self) -> RefMut<Tensor<Self::Dim>>;

    fn can_overwrite(&self) -> bool;

    fn was_overwritten(&self);
}

pub trait Backward {
    fn backward(&self) -> bool;
}

pub trait Differentiable {
    type Output: Backward + Gradient;

    fn differentiable(&self) -> Self::Output;
}

// ~~~~~~~~~~~~~~~~~~~~~~~~~~~~~~~~~~~~~~~~~ InputBackward ~~~~~~~~~~~~~~~~~~~~~~~~~~~~~~~~~~~~~~~~~

pub struct InputBackward<D: Dimension> {
    gradient: RefCell<Tensor<D>>,
    can_overwrite: Cell<bool>,
}

impl<D: Dimension> InputBackward<D> {
    pub fn zero_grad(&self) {
        self.gradient.borrow_mut().map_inplace(|el| *el = 0.0);
    }
}

impl<D: Dimension> Gradient for InputBackward<D> {
    type Dim = D;

    fn gradient(&self) -> Ref<Tensor<Self::Dim>> {
        self.gradient.borrow()
    }

    fn gradient_mut(&self) -> RefMut<Tensor<Self::Dim>> {
        self.gradient.borrow_mut()
    }

    fn can_overwrite(&self) -> bool {
        self.can_overwrite.get()
    }

    fn was_overwritten(&self) {
        debug_assert_eq!(self.can_overwrite.get(), true);
        self.can_overwrite.set(false);
    }
}

impl<D: Dimension> Backward for InputBackward<D> {
    fn backward(&self) -> bool {
        false
    }
}

impl<D: Dimension> Differentiable for Input<D> {
    type Output = InputBackward<D>;

    fn differentiable(&self) -> Self::Output {
        Self::Output {
            gradient: RefCell::new(Tensor::zeros(self.data().raw_dim())),
            can_overwrite: Cell::new(true),
        }
    }
}

// ~~~~~~~~~~~~~~~~~~~~~~~~~~~~~~~~~~~~~~~~ NegationBackward ~~~~~~~~~~~~~~~~~~~~~~~~~~~~~~~~~~~~~~~

pub struct NegationBackward<T: Gradient + Backward> {
    operand: Rc<T>,
    gradient: RefCell<Tensor<T::Dim>>,
    can_overwrite: Cell<bool>,
    was_computed: Cell<bool>,
}

impl<T: Gradient + Backward> NegationBackward<T> {
    pub fn new(operand: Rc<T>) -> Self {
        let gradient = RefCell::new(Tensor::zeros(operand.gradient().raw_dim()));
        Self {
            operand,
            gradient,
            can_overwrite: Cell::new(true),
            was_computed: Cell::new(false),
        }
    }
}

impl<T: Gradient + Backward> Gradient for NegationBackward<T> {
    type Dim = T::Dim;

    fn gradient(&self) -> Ref<Tensor<Self::Dim>> {
        self.gradient.borrow()
    }

    fn gradient_mut(&self) -> RefMut<Tensor<Self::Dim>> {
        self.gradient.borrow_mut()
    }

    fn can_overwrite(&self) -> bool {
        self.can_overwrite.get()
    }

    fn was_overwritten(&self) {
        debug_assert_eq!(self.can_overwrite.get(), true);
        self.can_overwrite.set(false);
    }
}

impl<T: Gradient + Backward> Backward for NegationBackward<T> {
    fn backward(&self) -> bool {
        if self.was_computed.get() {
            return false;
        }

        self.was_computed.set(true);
        let mut operand_grad = self.operand.gradient_mut();
        let grad = self.gradient.borrow();

        let zip = Zip::from(&mut *operand_grad).and(&*grad);
        if self.operand.can_overwrite() {
            zip.par_for_each(|dest, src| *dest = -src);
            self.operand.was_overwritten();
        } else {
            zip.par_for_each(|dest, src| *dest += -src);
        }

        true
    }
}

// ~~~~~~~~~~~~~~~~~~~~~~~~~~~~~~~~~~~~~~~ TransposeBackward ~~~~~~~~~~~~~~~~~~~~~~~~~~~~~~~~~~~~~~~

pub struct TransposeBackward<T: Gradient + Backward> {
    operand: Rc<T>,
    gradient: RefCell<Tensor<T::Dim>>,
    can_overwrite: Cell<bool>,
    was_computed: Cell<bool>,
}

impl<T: Gradient + Backward> TransposeBackward<T> {
    pub fn new(operand: Rc<T>) -> Self {
        let gradient = RefCell::new(Tensor::zeros(operand.gradient().raw_dim()));

        Self {
            operand,
            gradient,
            can_overwrite: Cell::new(true),
            was_computed: Cell::new(false),
        }
    }
}

impl<T: Gradient + Backward> Gradient for TransposeBackward<T> {
    type Dim = T::Dim;

    fn gradient(&self) -> Ref<Tensor<Self::Dim>> {
        self.gradient.borrow()
    }

    fn gradient_mut(&self) -> RefMut<Tensor<Self::Dim>> {
        self.gradient.borrow_mut()
    }

    fn can_overwrite(&self) -> bool {
        self.can_overwrite.get()
    }

    fn was_overwritten(&self) {
        debug_assert_eq!(self.can_overwrite.get(), true);
        self.can_overwrite.set(false);
    }
}

impl<T: Gradient + Backward> Backward for TransposeBackward<T> {
    fn backward(&self) -> bool {
        if self.was_computed.get() {
            return false;
        }

        self.was_computed.set(true);
        let mut operand_grad = self.operand.gradient_mut();
        let grad = self.gradient.borrow();

        let zip = Zip::from(&mut *operand_grad).and(grad.t());
        if self.operand.can_overwrite() {
            zip.par_for_each(|dest, src| *dest = *src);
            self.operand.was_overwritten();
        } else {
            zip.par_for_each(|dest, src| *dest += *src);
        }

        true
    }
}

// ~~~~~~~~~~~~~~~~~~~~~~~~~~~~~~~~~~~~~~~ AdditionBackward ~~~~~~~~~~~~~~~~~~~~~~~~~~~~~~~~~~~~~~~~

pub struct AdditionBackward<Lhs, Rhs>
where
    Lhs: Gradient + Backward,
    Rhs: Gradient + Backward,
    Lhs::Dim: Dimension + DimMax<Rhs::Dim>,
{
    left: Rc<Lhs>,
    right: Rc<Rhs>,
    gradient: RefCell<Tensor<Broadcasted<Lhs::Dim, Rhs::Dim>>>,
    can_overwrite: Cell<bool>,
    was_computed: Cell<bool>,
}

impl<Lhs, Rhs> AdditionBackward<Lhs, Rhs>
where
    Lhs: Gradient + Backward,
    Rhs: Gradient + Backward,
    Lhs::Dim: Dimension + DimMax<Rhs::Dim>,
{
    pub fn new(left: Rc<Lhs>, right: Rc<Rhs>) -> Self {
        let gradient = RefCell::new(broadcasted_zeros(&left.gradient(), &right.gradient()));

        Self {
            left,
            right,
            gradient,
            can_overwrite: Cell::new(true),
            was_computed: Cell::new(false),
        }
    }
}

impl<Lhs, Rhs> Backward for AdditionBackward<Lhs, Rhs>
where
    Lhs: Gradient + Backward,
    Rhs: Gradient + Backward,
    Lhs::Dim: Dimension + DimMax<Rhs::Dim>,
{
    fn backward(&self) -> bool {
        if self.was_computed.get() {
            return false;
        }

        self.was_computed.set(true);
        let (mut lhs_grad, mut rhs_grad) =
            { (self.left.gradient_mut(), self.right.gradient_mut()) };
        let (gradient_lhs, gradient_rhs) = {
            let grad = self.gradient.borrow();
            (reduce(&*lhs_grad, &grad), reduce(&*rhs_grad, &grad))
        };

        if self.left.can_overwrite() {
            Zip::from(&mut *lhs_grad)
                .and_broadcast(&gradient_lhs.as_standard_layout())
                .par_for_each(|dest, src| *dest = *src);
            self.left.was_overwritten();
        } else {
            Zip::from(&mut *lhs_grad)
                .and_broadcast(&gradient_lhs.as_standard_layout())
                .par_for_each(|dest, src| *dest += *src);
        }

        if self.right.can_overwrite() {
            Zip::from(&mut *rhs_grad)
                .and_broadcast(&gradient_rhs.as_standard_layout())
                .par_for_each(|dest, src| *dest = *src);
            self.left.was_overwritten();
        } else {
            Zip::from(&mut *rhs_grad)
                .and_broadcast(&gradient_rhs.as_standard_layout())
                .par_for_each(|dest, src| *dest += *src);
        }

        true
    }
}

impl<Lhs, Rhs> Gradient for AdditionBackward<Lhs, Rhs>
where
    Lhs: Gradient + Backward,
    Rhs: Gradient + Backward,
    Lhs::Dim: Dimension + DimMax<Rhs::Dim>,
{
    type Dim = Broadcasted<Lhs::Dim, Rhs::Dim>;

    fn gradient(&self) -> Ref<Tensor<Self::Dim>> {
        self.gradient.borrow()
    }

    fn gradient_mut(&self) -> RefMut<Tensor<Self::Dim>> {
        self.gradient.borrow_mut()
    }

    fn can_overwrite(&self) -> bool {
        self.can_overwrite.get()
    }

    fn was_overwritten(&self) {
        debug_assert_eq!(self.can_overwrite.get(), true);
        self.can_overwrite.set(false);
    }
}

// ~~~~~~~~~~~~~~~~~~~~~~~~~~~~~~~~~~~~~ AdditionBackwardUnary ~~~~~~~~~~~~~~~~~~~~~~~~~~~~~~~~~~~~~

pub struct AdditionBackwardUnary<T, U>
where
    T: Gradient + Backward,
    U: Data + Forward,
    T::Dim: Dimension + DimMax<U::Dim>,
{
    diff_operand: Rc<T>,
    gradient: RefCell<BroadTensor<T::Dim, U::Dim>>,
    can_overwrite: Cell<bool>,
    was_computed: Cell<bool>,
}

impl<T, U> AdditionBackwardUnary<T, U>
where
    T: Gradient + Backward,
    U: Data + Forward,
    T::Dim: Dimension + DimMax<U::Dim>,
{
    pub fn new(diff_operand: Rc<T>, no_diff_operand: Rc<U>) -> Self {
        let gradient = RefCell::new(broadcasted_zeros(
            &*diff_operand.gradient(),
            &*no_diff_operand.data(),
        ));

        Self {
            diff_operand,
            gradient,
            can_overwrite: Cell::new(true),
            was_computed: Cell::new(false),
        }
    }
}

impl<T, U> Backward for AdditionBackwardUnary<T, U>
where
    T: Gradient + Backward,
    U: Data + Forward,
    T::Dim: Dimension + DimMax<U::Dim>,
{
    fn backward(&self) -> bool {
        if self.was_computed.get() {
            return false;
        }

        self.was_computed.set(true);
        let mut operand_grad = self.diff_operand.gradient_mut();
        let gradient = reduce(&operand_grad, &*self.gradient.borrow());

        if self.diff_operand.can_overwrite() {
            Zip::from(&mut *operand_grad)
                .and_broadcast(&gradient.as_standard_layout())
                .par_for_each(|dest, src| *dest = *src);
            self.diff_operand.was_overwritten();
        } else {
            Zip::from(&mut *operand_grad)
                .and_broadcast(&gradient.as_standard_layout())
                .par_for_each(|dest, src| *dest += *src);
        }

        true
    }
}

impl<T, U> Gradient for AdditionBackwardUnary<T, U>
where
    T: Gradient + Backward,
    U: Data + Forward,
    T::Dim: Dimension + DimMax<U::Dim>,
{
    type Dim = Broadcasted<T::Dim, U::Dim>;

    fn gradient(&self) -> Ref<Tensor<Self::Dim>> {
        self.gradient.borrow()
    }

    fn gradient_mut(&self) -> RefMut<Tensor<Self::Dim>> {
        self.gradient.borrow_mut()
    }

    fn can_overwrite(&self) -> bool {
        self.can_overwrite.get()
    }
    fn was_overwritten(&self) {
        debug_assert_eq!(self.can_overwrite.get(), true);
        self.can_overwrite.set(false);
    }
}

// ~~~~~~~~~~~~~~~~~~~~~~~~~~~~~~~~~~~~~~ SubtractionBackward ~~~~~~~~~~~~~~~~~~~~~~~~~~~~~~~~~~~~~~

pub struct SubtractionBackward<Lhs, Rhs>
where
    Lhs: Gradient + Backward,
    Rhs: Gradient + Backward,
    Lhs::Dim: Dimension + DimMax<Rhs::Dim>,
{
    left: Rc<Lhs>,
    right: Rc<Rhs>,
    gradient: RefCell<BroadTensor<Lhs::Dim, Rhs::Dim>>,
    can_overwrite: Cell<bool>,
    was_computed: Cell<bool>,
}

impl<Lhs, Rhs> SubtractionBackward<Lhs, Rhs>
where
    Lhs: Gradient + Backward,
    Rhs: Gradient + Backward,
    Lhs::Dim: Dimension + DimMax<Rhs::Dim>,
{
    pub fn new(left: Rc<Lhs>, right: Rc<Rhs>) -> Self {
        let gradient = RefCell::new(broadcasted_zeros(&left.gradient(), &right.gradient()));

        Self {
            left,
            right,
            gradient,
            can_overwrite: Cell::new(true),
            was_computed: Cell::new(false),
        }
    }
}

impl<Lhs, Rhs> Backward for SubtractionBackward<Lhs, Rhs>
where
    Lhs: Gradient + Backward,
    Rhs: Gradient + Backward,
    Lhs::Dim: Dimension + DimMax<Rhs::Dim>,
{
    fn backward(&self) -> bool {
        if self.was_computed.get() {
            return false;
        }

        self.was_computed.set(true);
        let (mut lhs_grad, mut rhs_grad) =
            { (self.left.gradient_mut(), self.right.gradient_mut()) };
        let (gradient_lhs, gradient_rhs) = {
            let grad = self.gradient.borrow();
            (reduce(&*lhs_grad, &grad), reduce(&*rhs_grad, &grad))
        };

        if self.left.can_overwrite() {
            Zip::from(&mut *lhs_grad)
                .and_broadcast(&gradient_lhs.as_standard_layout())
                .par_for_each(|dest, src| *dest = *src);
            self.left.was_overwritten();
        } else {
            Zip::from(&mut *lhs_grad)
                .and_broadcast(&gradient_lhs.as_standard_layout())
                .par_for_each(|dest, src| *dest += *src);
        }

        if self.right.can_overwrite() {
            Zip::from(&mut *rhs_grad)
                .and_broadcast(&gradient_rhs.as_standard_layout())
                .par_for_each(|dest, src| *dest = -src);
            self.left.was_overwritten();
        } else {
            Zip::from(&mut *rhs_grad)
                .and_broadcast(&gradient_rhs.as_standard_layout())
                .par_for_each(|dest, src| *dest += -src);
        }

        true
    }
}

impl<Lhs, Rhs> Gradient for SubtractionBackward<Lhs, Rhs>
where
    Lhs: Gradient + Backward,
    Rhs: Gradient + Backward,
    Lhs::Dim: Dimension + DimMax<Rhs::Dim>,
{
    type Dim = Broadcasted<Lhs::Dim, Rhs::Dim>;

    fn gradient(&self) -> Ref<Tensor<Self::Dim>> {
        self.gradient.borrow()
    }

    fn gradient_mut(&self) -> RefMut<Tensor<Self::Dim>> {
        self.gradient.borrow_mut()
    }

    fn can_overwrite(&self) -> bool {
        self.can_overwrite.get()
    }

    fn was_overwritten(&self) {
        debug_assert_eq!(self.can_overwrite.get(), true);
        self.can_overwrite.set(false);
    }
}

// ~~~~~~~~~~~~~~~~~~~~~~~~~~~~~~~~~~~~ SubtractionBackwardLeft ~~~~~~~~~~~~~~~~~~~~~~~~~~~~~~~~~~~~

pub struct SubtractionBackwardLeft<T, U>
where
    T: Gradient + Backward,
    U: Data + Forward,
    T::Dim: Dimension + DimMax<U::Dim>,
{
    diff_operand: Rc<T>,
    gradient: RefCell<BroadTensor<T::Dim, U::Dim>>,
    can_overwrite: Cell<bool>,
    was_computed: Cell<bool>,
}

impl<T, U> SubtractionBackwardLeft<T, U>
where
    T: Gradient + Backward,
    U: Data + Forward,
    T::Dim: Dimension + DimMax<U::Dim>,
{
    pub fn new(diff_operand: Rc<T>, operand: Rc<U>) -> Self {
        let gradient = RefCell::new(broadcasted_zeros(
            &*diff_operand.gradient(),
            &*operand.data(),
        ));

        Self {
            diff_operand,
            gradient,
            can_overwrite: Cell::new(true),
            was_computed: Cell::new(false),
        }
    }
}

impl<T, U> Backward for SubtractionBackwardLeft<T, U>
where
    T: Gradient + Backward,
    U: Data + Forward,
    T::Dim: Dimension + DimMax<U::Dim>,
{
    fn backward(&self) -> bool {
        if self.was_computed.get() {
            return false;
        }

        self.was_computed.set(true);
        let mut operand_grad = self.diff_operand.gradient_mut();
        let gradient = reduce(&operand_grad, &*self.gradient.borrow());

        if self.diff_operand.can_overwrite() {
            Zip::from(&mut *operand_grad)
                .and_broadcast(&gradient)
                .par_for_each(|dest, src| *dest = *src);
            self.diff_operand.was_overwritten();
        } else {
            Zip::from(&mut *operand_grad)
                .and_broadcast(&gradient)
                .par_for_each(|dest, src| *dest += *src);
        }

        true
    }
}

impl<T, U> Gradient for SubtractionBackwardLeft<T, U>
where
    T: Gradient + Backward,
    U: Data + Forward,
    T::Dim: Dimension + DimMax<U::Dim>,
{
    type Dim = Broadcasted<T::Dim, U::Dim>;

    fn gradient(&self) -> Ref<Tensor<Self::Dim>> {
        self.gradient.borrow()
    }

    fn gradient_mut(&self) -> RefMut<Tensor<Self::Dim>> {
        self.gradient.borrow_mut()
    }

    fn can_overwrite(&self) -> bool {
        self.can_overwrite.get()
    }

    fn was_overwritten(&self) {
        debug_assert_eq!(self.can_overwrite.get(), true);
        self.can_overwrite.set(false);
    }
}

// ~~~~~~~~~~~~~~~~~~~~~~~~~~~~~~~~~~~~ SubtractionBackwardRight ~~~~~~~~~~~~~~~~~~~~~~~~~~~~~~~~~~~

pub struct SubtractionBackwardRight<T, U>
where
    T: Gradient + Backward,
    U: Data + Forward,
    T::Dim: Dimension + DimMax<U::Dim>,
{
    diff_operand: Rc<T>,
    gradient: RefCell<BroadTensor<T::Dim, U::Dim>>,
    can_overwrite: Cell<bool>,
    was_computed: Cell<bool>,
}

impl<T, U> SubtractionBackwardRight<T, U>
where
    T: Gradient + Backward,
    U: Data + Forward,
    T::Dim: Dimension + DimMax<U::Dim>,
{
    pub fn new(diff_operand: Rc<T>, operand: Rc<U>) -> Self {
        let gradient = RefCell::new(broadcasted_zeros(
            &*diff_operand.gradient(),
            &*operand.data(),
        ));

        Self {
            diff_operand,
            gradient,
            can_overwrite: Cell::new(true),
            was_computed: Cell::new(false),
        }
    }
}

impl<T, U> Backward for SubtractionBackwardRight<T, U>
where
    T: Gradient + Backward,
    U: Data + Forward,
    T::Dim: Dimension + DimMax<U::Dim>,
{
    fn backward(&self) -> bool {
        if self.was_computed.get() {
            return false;
        }

        self.was_computed.set(true);
        let mut operand_grad = self.diff_operand.gradient_mut();
        let gradient = reduce(&operand_grad, &*self.gradient.borrow());

        if self.diff_operand.can_overwrite() {
            Zip::from(&mut *operand_grad)
                .and_broadcast(&gradient)
                .par_for_each(|dest, src| *dest = -src);
            self.diff_operand.was_overwritten();
        } else {
            Zip::from(&mut *operand_grad)
                .and_broadcast(&gradient)
                .par_for_each(|dest, src| *dest += -src);
        }

        true
    }
}

impl<T, U> Gradient for SubtractionBackwardRight<T, U>
where
    T: Gradient + Backward,
    U: Data + Forward,
    T::Dim: Dimension + DimMax<U::Dim>,
{
    type Dim = Broadcasted<T::Dim, U::Dim>;

    fn gradient(&self) -> Ref<Tensor<Self::Dim>> {
        self.gradient.borrow()
    }

    fn gradient_mut(&self) -> RefMut<Tensor<Self::Dim>> {
        self.gradient.borrow_mut()
    }

    fn can_overwrite(&self) -> bool {
        self.can_overwrite.get()
    }

    fn was_overwritten(&self) {
        debug_assert_eq!(self.can_overwrite.get(), true);
        self.can_overwrite.set(false);
    }
}

// ~~~~~~~~~~~~~~~~~~~~~~~~~~~~~~~~~~~~~ MultiplicationBackward ~~~~~~~~~~~~~~~~~~~~~~~~~~~~~~~~~~~~

pub struct MultiplicationBackward<LhsD, LhsG, RhsD, RhsG>
where
    LhsD: Data + Forward,
    RhsD: Data + Forward,
    LhsG: Gradient + Backward,
    RhsG: Gradient + Backward,
    LhsD::Dim: Dimension + DimMax<RhsD::Dim>,
    LhsG::Dim: Dimension + DimMax<RhsG::Dim>,
{
    left_data: Rc<LhsD>,
    left_grad: Rc<LhsG>,
    right_data: Rc<RhsD>,
    right_grad: Rc<RhsG>,
    gradient: RefCell<Tensor<Broadcasted<LhsG::Dim, RhsG::Dim>>>,
    can_overwrite: Cell<bool>,
    was_computed: Cell<bool>,
}

impl<LhsD, LhsG, RhsD, RhsG> MultiplicationBackward<LhsD, LhsG, RhsD, RhsG>
where
    LhsD: Data + Forward,
    RhsD: Data + Forward,
    LhsG: Gradient + Backward,
    RhsG: Gradient + Backward,
    LhsD::Dim: Dimension + DimMax<RhsD::Dim>,
    LhsG::Dim: Dimension + DimMax<RhsG::Dim>,
{
    pub fn new(
        left_data: Rc<LhsD>,
        left_grad: Rc<LhsG>,
        right_data: Rc<RhsD>,
        right_grad: Rc<RhsG>,
    ) -> Self {
        let gradient = RefCell::new(broadcasted_zeros(
            &left_grad.gradient(),
            &right_grad.gradient(),
        ));

        Self {
            left_data,
            left_grad,
            right_data,
            right_grad,
            gradient,
            can_overwrite: Cell::new(true),
            was_computed: Cell::new(false),
        }
    }
}

impl<LhsD, LhsG, RhsD, RhsG> Backward for MultiplicationBackward<LhsD, LhsG, RhsD, RhsG>
where
    LhsD: Data + Forward,
    RhsD: Data + Forward,
    LhsG: Gradient + Backward,
    RhsG: Gradient + Backward,
    LhsD::Dim: Dimension + DimMax<RhsD::Dim>,
    LhsG::Dim: Dimension + DimMax<RhsG::Dim>,
{
    fn backward(&self) -> bool {
        if self.was_computed.get() {
            return false;
        }

        self.was_computed.set(true);
        let (mut lhs_grad, mut rhs_grad) = {
            (
                self.left_grad.gradient_mut(),
                self.right_grad.gradient_mut(),
            )
        };
        let grad = self.gradient.borrow();

        let mut tmp = Tensor::zeros(grad.raw_dim());
        Zip::from(&mut tmp)
            .and(&*grad)
            .and_broadcast(&*self.right_data.data())
            .par_for_each(|tmp_el, grad_el, rhs_data_el| *tmp_el = grad_el * rhs_data_el);

        let to_left_grad = reduce(&*lhs_grad, &tmp);
        if self.left_grad.can_overwrite() {
            Zip::from(&mut *lhs_grad)
                .and_broadcast(&to_left_grad.as_standard_layout())
                .par_for_each(|dest, src| *dest = *src);
            self.left_grad.was_overwritten();
        } else {
            Zip::from(&mut *lhs_grad)
                .and_broadcast(&to_left_grad.as_standard_layout())
                .par_for_each(|dest, src| *dest += *src);
        }

        Zip::from(&mut tmp)
            .and(&*grad)
            .and_broadcast(&*self.left_data.data())
            .par_for_each(|tmp_el, grad_el, lhs_data_el| *tmp_el = grad_el * lhs_data_el);

        let to_right_grad = reduce(&*rhs_grad, &tmp);
        if self.right_grad.can_overwrite() {
            Zip::from(&mut *rhs_grad)
                .and_broadcast(&to_right_grad.as_standard_layout())
                .par_for_each(|dest, src| *dest = *src);
            self.right_grad.was_overwritten();
        } else {
            Zip::from(&mut *rhs_grad)
                .and_broadcast(&to_right_grad.as_standard_layout())
                .par_for_each(|dest, src| *dest += *src);
        }

        true
    }
}

impl<LhsD, LhsG, RhsD, RhsG> Gradient for MultiplicationBackward<LhsD, LhsG, RhsD, RhsG>
where
    LhsD: Data + Forward,
    RhsD: Data + Forward,
    LhsG: Gradient + Backward,
    RhsG: Gradient + Backward,
    LhsD::Dim: Dimension + DimMax<RhsD::Dim>,
    LhsG::Dim: Dimension + DimMax<RhsG::Dim>,
{
    type Dim = Broadcasted<LhsG::Dim, RhsG::Dim>;

    fn gradient(&self) -> Ref<Tensor<Self::Dim>> {
        self.gradient.borrow()
    }

    fn gradient_mut(&self) -> RefMut<Tensor<Self::Dim>> {
        self.gradient.borrow_mut()
    }

    fn can_overwrite(&self) -> bool {
        self.can_overwrite.get()
    }

    fn was_overwritten(&self) {
        debug_assert_eq!(self.can_overwrite.get(), true);
        self.can_overwrite.set(false);
    }
}

// ~~~~~~~~~~~~~~~~~~~~~~~~~~~~~~~~~~ MultiplicationBackwardUnary ~~~~~~~~~~~~~~~~~~~~~~~~~~~~~~~~~~

pub struct MultiplicationBackwardUnary<T, U>
where
    T: Gradient + Backward,
    U: Data + Forward,
    T::Dim: Dimension + DimMax<U::Dim>,
{
    diff_operand: Rc<T>,
    no_diff_operand: Rc<U>,
    gradient: RefCell<BroadTensor<T::Dim, U::Dim>>,
    can_overwrite: Cell<bool>,
    was_computed: Cell<bool>,
}

impl<T, U> MultiplicationBackwardUnary<T, U>
where
    T: Gradient + Backward,
    U: Data + Forward,
    T::Dim: Dimension + DimMax<U::Dim>,
{
    pub fn new(diff_operand: Rc<T>, no_diff_operand: Rc<U>) -> Self {
        let gradient = RefCell::new(broadcasted_zeros(
            &*diff_operand.gradient(),
            &*no_diff_operand.data(),
        ));

        Self {
            diff_operand,
            no_diff_operand,
            gradient,
            can_overwrite: Cell::new(true),
            was_computed: Cell::new(false),
        }
    }
}

impl<T, U> Backward for MultiplicationBackwardUnary<T, U>
where
    T: Gradient + Backward,
    U: Data + Forward,
    T::Dim: Dimension + DimMax<U::Dim>,
{
    fn backward(&self) -> bool {
        if self.was_computed.get() {
            return false;
        }

        self.was_computed.set(true);
        let mut operand_grad = self.diff_operand.gradient_mut();
        let grad = self.gradient.borrow();

        let mut tmp = Tensor::zeros(grad.raw_dim());
        Zip::from(&mut tmp)
            .and(&*grad)
            .and_broadcast(&*self.no_diff_operand.data())
            .par_for_each(|tmp_el, grad_el, no_diff_operand_el| {
                *tmp_el = grad_el * no_diff_operand_el
            });

        let gradient = reduce(&operand_grad, &tmp);
        if self.diff_operand.can_overwrite() {
            Zip::from(&mut *operand_grad)
                .and_broadcast(&gradient.as_standard_layout())
                .par_for_each(|dest, src| *dest = *src);
            self.diff_operand.was_overwritten();
        } else {
            Zip::from(&mut *operand_grad)
                .and_broadcast(&gradient.as_standard_layout())
                .par_for_each(|dest, src| *dest += *src);
        }

        true
    }
}

impl<T, U> Gradient for MultiplicationBackwardUnary<T, U>
where
    T: Gradient + Backward,
    U: Data + Forward,
    T::Dim: Dimension + DimMax<U::Dim>,
{
    type Dim = Broadcasted<T::Dim, U::Dim>;

    fn gradient(&self) -> Ref<Tensor<Self::Dim>> {
        self.gradient.borrow()
    }

    fn gradient_mut(&self) -> RefMut<Tensor<Self::Dim>> {
        self.gradient.borrow_mut()
    }

    fn can_overwrite(&self) -> bool {
        self.can_overwrite.get()
    }

    fn was_overwritten(&self) {
        debug_assert_eq!(self.can_overwrite.get(), true);
        self.can_overwrite.set(false);
    }
}

// ~~~~~~~~~~~~~~~~~~~~~~~~~~~~~~~~~~~~~~~~ DivisionBackward ~~~~~~~~~~~~~~~~~~~~~~~~~~~~~~~~~~~~~~~

pub struct DivisionBackward<LhsD, LhsG, RhsD, RhsG>
where
    LhsD: Data + Forward,
    RhsD: Data + Forward,
    LhsG: Gradient + Backward,
    RhsG: Gradient + Backward,
    LhsD::Dim: Dimension + DimMax<RhsD::Dim>,
    LhsG::Dim: Dimension + DimMax<RhsG::Dim>,
{
    left_data: Rc<LhsD>,
    left_grad: Rc<LhsG>,
    right_data: Rc<RhsD>,
    right_grad: Rc<RhsG>,
    gradient: RefCell<Tensor<Broadcasted<LhsG::Dim, RhsG::Dim>>>,
    can_overwrite: Cell<bool>,
    was_computed: Cell<bool>,
}

impl<LhsD, LhsG, RhsD, RhsG> DivisionBackward<LhsD, LhsG, RhsD, RhsG>
where
    LhsD: Data + Forward,
    RhsD: Data + Forward,
    LhsG: Gradient + Backward,
    RhsG: Gradient + Backward,
    LhsD::Dim: Dimension + DimMax<RhsD::Dim>,
    LhsG::Dim: Dimension + DimMax<RhsG::Dim>,
{
    pub fn new(
        left_data: Rc<LhsD>,
        left_grad: Rc<LhsG>,
        right_data: Rc<RhsD>,
        right_grad: Rc<RhsG>,
    ) -> Self {
        let gradient = RefCell::new(broadcasted_zeros(
            &left_grad.gradient(),
            &right_grad.gradient(),
        ));

        Self {
            left_data,
            left_grad,
            right_data,
            right_grad,
            gradient,
            can_overwrite: Cell::new(true),
            was_computed: Cell::new(false),
        }
    }
}

impl<LhsD, LhsG, RhsD, RhsG> Backward for DivisionBackward<LhsD, LhsG, RhsD, RhsG>
where
    LhsD: Data + Forward,
    RhsD: Data + Forward,
    LhsG: Gradient + Backward,
    RhsG: Gradient + Backward,
    LhsD::Dim: Dimension + DimMax<RhsD::Dim>,
    LhsG::Dim: Dimension + DimMax<RhsG::Dim>,
{
    fn backward(&self) -> bool {
        if self.was_computed.get() {
            return false;
        }

        self.was_computed.set(true);
        let (mut lhs_grad, mut rhs_grad) = {
            (
                self.left_grad.gradient_mut(),
                self.right_grad.gradient_mut(),
            )
        };
        let grad = self.gradient.borrow();

        let mut tmp = Tensor::zeros(grad.raw_dim());
        Zip::from(&mut tmp)
            .and(&*grad)
            .and_broadcast(&*self.right_data.data())
            .par_for_each(|tmp_el, grad_el, rhs_data_el| *tmp_el = grad_el / rhs_data_el);

        let to_left_grad = reduce(&*lhs_grad, &tmp);
        if self.left_grad.can_overwrite() {
            Zip::from(&mut *lhs_grad)
                .and_broadcast(&to_left_grad.as_standard_layout())
                .par_for_each(|dest, src| *dest = *src);
            self.left_grad.was_overwritten();
        } else {
            Zip::from(&mut *lhs_grad)
                .and_broadcast(&to_left_grad.as_standard_layout())
                .par_for_each(|dest, src| *dest += *src);
        }

        Zip::from(&mut tmp)
            .and(&*grad)
            .and_broadcast(&*self.left_data.data())
            .and_broadcast(&*self.right_data.data())
            .par_for_each(|tmp_el, grad_el, lhs_data_el, rhs_data_el| {
                *tmp_el = grad_el * lhs_data_el / rhs_data_el.powi(2)
            });

        let to_right_grad = reduce(&*rhs_grad, &tmp);
        if self.right_grad.can_overwrite() {
            Zip::from(&mut *rhs_grad)
                .and_broadcast(&to_right_grad.as_standard_layout())
                .par_for_each(|dest, src| *dest = *src);
            self.right_grad.was_overwritten();
        } else {
            Zip::from(&mut *rhs_grad)
                .and_broadcast(&to_right_grad.as_standard_layout())
                .par_for_each(|dest, src| *dest += *src);
        }

        true
    }
}

impl<LhsD, LhsG, RhsD, RhsG> Gradient for DivisionBackward<LhsD, LhsG, RhsD, RhsG>
where
    LhsD: Data + Forward,
    RhsD: Data + Forward,
    LhsG: Gradient + Backward,
    RhsG: Gradient + Backward,
    LhsD::Dim: Dimension + DimMax<RhsD::Dim>,
    LhsG::Dim: Dimension + DimMax<RhsG::Dim>,
{
    type Dim = Broadcasted<LhsG::Dim, RhsG::Dim>;

    fn gradient(&self) -> Ref<Tensor<Self::Dim>> {
        self.gradient.borrow()
    }

    fn gradient_mut(&self) -> RefMut<Tensor<Self::Dim>> {
        self.gradient.borrow_mut()
    }

    fn can_overwrite(&self) -> bool {
        self.can_overwrite.get()
    }

    fn was_overwritten(&self) {
        debug_assert_eq!(self.can_overwrite.get(), true);
        self.can_overwrite.set(false);
    }
}

// ~~~~~~~~~~~~~~~~~~~~~~~~~~~~~~~~~~~~~ DivisionBackwardLeft ~~~~~~~~~~~~~~~~~~~~~~~~~~~~~~~~~~~~~~

pub struct DivisionBackwardLeft<LhsG, RhsD>
where
    RhsD: Data + Forward,
    LhsG: Gradient + Backward,
    LhsG::Dim: Dimension + DimMax<RhsD::Dim>,
{
    left_grad: Rc<LhsG>,
    right_data: Rc<RhsD>,
    gradient: RefCell<Tensor<Broadcasted<LhsG::Dim, RhsD::Dim>>>,
    can_overwrite: Cell<bool>,
    was_computed: Cell<bool>,
}

impl<LhsG, RhsD> DivisionBackwardLeft<LhsG, RhsD>
where
    RhsD: Data + Forward,
    LhsG: Gradient + Backward,
    LhsG::Dim: Dimension + DimMax<RhsD::Dim>,
{
    pub fn new(left_grad: Rc<LhsG>, right_data: Rc<RhsD>) -> Self {
        let gradient = RefCell::new(broadcasted_zeros(&left_grad.gradient(), &right_data.data()));

        Self {
            left_grad,
            right_data,
            gradient,
            can_overwrite: Cell::new(true),
            was_computed: Cell::new(false),
        }
    }
}

impl<LhsG, RhsD> Backward for DivisionBackwardLeft<LhsG, RhsD>
where
    RhsD: Data + Forward,
    LhsG: Gradient + Backward,
    LhsG::Dim: Dimension + DimMax<RhsD::Dim>,
{
    fn backward(&self) -> bool {
        if self.was_computed.get() {
            return false;
        }

        self.was_computed.set(true);
        let mut lhs_grad = { self.left_grad.gradient_mut() };
        let grad = self.gradient.borrow();

        let mut tmp = Tensor::zeros(grad.raw_dim());
        Zip::from(&mut tmp)
            .and(&*grad)
            .and_broadcast(&*self.right_data.data())
            .par_for_each(|tmp_el, grad_el, rhs_data_el| *tmp_el = grad_el / rhs_data_el);

        let to_left_grad = reduce(&*lhs_grad, &tmp);
        if self.left_grad.can_overwrite() {
            Zip::from(&mut *lhs_grad)
                .and_broadcast(&to_left_grad.as_standard_layout())
                .par_for_each(|dest, src| *dest = *src);
            self.left_grad.was_overwritten();
        } else {
            Zip::from(&mut *lhs_grad)
                .and_broadcast(&to_left_grad.as_standard_layout())
                .par_for_each(|dest, src| *dest += *src);
        }

        true
    }
}

impl<LhsG, RhsD> Gradient for DivisionBackwardLeft<LhsG, RhsD>
where
    RhsD: Data + Forward,
    LhsG: Gradient + Backward,
    LhsG::Dim: Dimension + DimMax<RhsD::Dim>,
{
    type Dim = Broadcasted<LhsG::Dim, RhsD::Dim>;

    fn gradient(&self) -> Ref<Tensor<Self::Dim>> {
        self.gradient.borrow()
    }

    fn gradient_mut(&self) -> RefMut<Tensor<Self::Dim>> {
        self.gradient.borrow_mut()
    }

    fn can_overwrite(&self) -> bool {
        self.can_overwrite.get()
    }

    fn was_overwritten(&self) {
        debug_assert_eq!(self.can_overwrite.get(), true);
        self.can_overwrite.set(false);
    }
}

// ~~~~~~~~~~~~~~~~~~~~~~~~~~~~~~~~~~~~~ DivisionBackwardRight ~~~~~~~~~~~~~~~~~~~~~~~~~~~~~~~~~~~~~

pub struct DivisionBackwardRight<LhsD, RhsD, RhsG>
where
    LhsD: Data + Forward,
    RhsD: Data + Forward,
    RhsG: Gradient + Backward,
    LhsD::Dim: Dimension + DimMax<RhsG::Dim>,
{
    left_data: Rc<LhsD>,
    right_data: Rc<RhsD>,
    right_grad: Rc<RhsG>,
    gradient: RefCell<Tensor<Broadcasted<LhsD::Dim, RhsG::Dim>>>,
    can_overwrite: Cell<bool>,
    was_computed: Cell<bool>,
}

impl<LhsD, RhsD, RhsG> DivisionBackwardRight<LhsD, RhsD, RhsG>
where
    LhsD: Data + Forward,
    RhsD: Data + Forward,
    RhsG: Gradient + Backward,
    LhsD::Dim: Dimension + DimMax<RhsG::Dim>,
{
    pub fn new(left_data: Rc<LhsD>, right_data: Rc<RhsD>, right_grad: Rc<RhsG>) -> Self {
        let gradient = RefCell::new(broadcasted_zeros(&left_data.data(), &right_grad.gradient()));

        Self {
            left_data,
            right_data,
            right_grad,
            gradient,
            can_overwrite: Cell::new(true),
            was_computed: Cell::new(false),
        }
    }
}

impl<LhsD, RhsD, RhsG> Backward for DivisionBackwardRight<LhsD, RhsD, RhsG>
where
    LhsD: Data + Forward,
    RhsD: Data + Forward,
    RhsG: Gradient + Backward,
    LhsD::Dim: Dimension + DimMax<RhsG::Dim>,
{
    fn backward(&self) -> bool {
        if self.was_computed.get() {
            return false;
        }

        self.was_computed.set(true);
        let mut rhs_grad = self.right_grad.gradient_mut();
        let grad = self.gradient.borrow();

        let mut tmp = Tensor::zeros(grad.raw_dim());
        Zip::from(&mut tmp)
            .and(&*grad)
            .and_broadcast(&*self.left_data.data())
            .and_broadcast(&*self.right_data.data())
            .par_for_each(|tmp_el, grad_el, lhs_data_el, rhs_data_el| {
                *tmp_el = grad_el * lhs_data_el / rhs_data_el.powi(2)
            });

        let to_right_grad = reduce(&*rhs_grad, &tmp);
        if self.right_grad.can_overwrite() {
            Zip::from(&mut *rhs_grad)
                .and_broadcast(&to_right_grad.as_standard_layout())
                .par_for_each(|dest, src| *dest = *src);
            self.right_grad.was_overwritten();
        } else {
            Zip::from(&mut *rhs_grad)
                .and_broadcast(&to_right_grad.as_standard_layout())
                .par_for_each(|dest, src| *dest += *src);
        }

        true
    }
}

impl<LhsD, RhsD, RhsG> Gradient for DivisionBackwardRight<LhsD, RhsD, RhsG>
where
    LhsD: Data + Forward,
    RhsD: Data + Forward,
    RhsG: Gradient + Backward,
    LhsD::Dim: Dimension + DimMax<RhsG::Dim>,
{
    type Dim = Broadcasted<LhsD::Dim, RhsG::Dim>;

    fn gradient(&self) -> Ref<Tensor<Self::Dim>> {
        self.gradient.borrow()
    }

    fn gradient_mut(&self) -> RefMut<Tensor<Self::Dim>> {
        self.gradient.borrow_mut()
    }

    fn can_overwrite(&self) -> bool {
        self.can_overwrite.get()
    }

    fn was_overwritten(&self) {
        debug_assert_eq!(self.can_overwrite.get(), true);
        self.can_overwrite.set(false);
    }
}

// ~~~~~~~~~~~~~~~~~~~~~~~~~~~~~~~~~~~ MattrixMatrixMulBackward ~~~~~~~~~~~~~~~~~~~~~~~~~~~~~~~~~~~~

pub struct MatrixMatrixMulBackward<LhsD, LhsG, RhsD, RhsG>
where
    LhsD: Data<Dim = Ix2> + Forward,
    RhsD: Data<Dim = Ix2> + Forward,
    LhsG: Gradient<Dim = Ix2> + Gradient,
    RhsG: Gradient<Dim = Ix2> + Gradient,
{
    left_data: Rc<LhsD>,
    left_grad: Rc<LhsG>,
    right_data: Rc<RhsD>,
    right_grad: Rc<RhsG>,
    gradient: RefCell<Tensor<Ix2>>,
    can_overwrite: Cell<bool>,
    was_computed: Cell<bool>,
}

impl<LhsD, LhsG, RhsD, RhsG> MatrixMatrixMulBackward<LhsD, LhsG, RhsD, RhsG>
where
    LhsD: Data<Dim = Ix2> + Forward,
    RhsD: Data<Dim = Ix2> + Forward,
    LhsG: Gradient<Dim = Ix2> + Gradient,
    RhsG: Gradient<Dim = Ix2> + Gradient,
{
    pub fn new(
        left_data: Rc<LhsD>,
        left_grad: Rc<LhsG>,
        right_data: Rc<RhsD>,
        right_grad: Rc<RhsG>,
    ) -> Self {
        let shape = DotDim::shape(
            left_grad.gradient().raw_dim(),
            right_grad.gradient().raw_dim(),
        );
        let gradient = RefCell::new(Tensor::zeros((shape[0], shape[1])));

        Self {
            left_data,
            left_grad,
            right_data,
            right_grad,
            gradient,
            can_overwrite: Cell::new(true),
            was_computed: Cell::new(false),
        }
    }
}

impl<LhsD, LhsG, RhsD, RhsG> Backward for MatrixMatrixMulBackward<LhsD, LhsG, RhsD, RhsG>
where
    LhsD: Data<Dim = Ix2> + Forward,
    RhsD: Data<Dim = Ix2> + Forward,
    LhsG: Gradient<Dim = Ix2> + Gradient,
    RhsG: Gradient<Dim = Ix2> + Gradient,
{
    fn backward(&self) -> bool {
        if self.was_computed.get() {
            return false;
        }

        self.was_computed.set(true);
        let (mut lhs_grad, lhs_data, mut rhs_grad, rhs_data) = {
            (
                self.left_grad.gradient_mut(),
                self.left_data.data(),
                self.right_grad.gradient_mut(),
                self.right_data.data(),
            )
        };
        let grad = self.gradient.borrow();

        if self.left_grad.can_overwrite() {
            general_mat_mul(1.0, &grad, &rhs_data.t(), 0., &mut lhs_grad);
            self.left_grad.was_overwritten();
        } else {
            general_mat_mul(1.0, &grad, &rhs_data.t(), 1., &mut lhs_grad);
        }

        if self.right_grad.can_overwrite() {
            general_mat_mul(1.0, &lhs_data.t(), &grad, 0., &mut rhs_grad);
            self.right_grad.was_overwritten();
        } else {
            general_mat_mul(1.0, &lhs_data.t(), &grad, 1., &mut rhs_grad);
        }

        true
    }
}

impl<LhsD, LhsG, RhsD, RhsG> Gradient for MatrixMatrixMulBackward<LhsD, LhsG, RhsD, RhsG>
where
    LhsD: Data<Dim = Ix2> + Forward,
    RhsD: Data<Dim = Ix2> + Forward,
    LhsG: Gradient<Dim = Ix2> + Gradient,
    RhsG: Gradient<Dim = Ix2> + Gradient,
{
    type Dim = Ix2;

    fn gradient(&self) -> Ref<Tensor<Self::Dim>> {
        self.gradient.borrow()
    }

    fn gradient_mut(&self) -> RefMut<Tensor<Self::Dim>> {
        self.gradient.borrow_mut()
    }

    fn can_overwrite(&self) -> bool {
        self.can_overwrite.get()
    }

    fn was_overwritten(&self) {
        debug_assert_eq!(self.can_overwrite.get(), true);
        self.can_overwrite.set(false);
    }
}

// ~~~~~~~~~~~~~~~~~~~~~~~~~~~~~~~~~~ MatrixMatrixMulBackwardLeft ~~~~~~~~~~~~~~~~~~~~~~~~~~~~~~~~~~

pub struct MatrixMatrixMulBackwardLeft<LhsG, RhsD>
where
    RhsD: Data<Dim = Ix2> + Forward,
    LhsG: Gradient<Dim = Ix2> + Backward,
{
    left_grad: Rc<LhsG>,
    right_data: Rc<RhsD>,
    gradient: RefCell<Tensor<Ix2>>,
    can_overwrite: Cell<bool>,
    was_computed: Cell<bool>,
}

impl<LhsG, RhsD> MatrixMatrixMulBackwardLeft<LhsG, RhsD>
where
    RhsD: Data<Dim = Ix2> + Forward,
    LhsG: Gradient<Dim = Ix2> + Backward,
{
    pub fn new(left_grad: Rc<LhsG>, right_data: Rc<RhsD>) -> Self {
        let shape = DotDim::shape(left_grad.gradient().raw_dim(), right_data.data().raw_dim());
        let gradient = RefCell::new(Tensor::zeros((shape[0], shape[1])));

        Self {
            left_grad,
            right_data,
            gradient,
            can_overwrite: Cell::new(true),
            was_computed: Cell::new(false),
        }
    }
}

impl<LhsG, RhsD> Backward for MatrixMatrixMulBackwardLeft<LhsG, RhsD>
where
    RhsD: Data<Dim = Ix2> + Forward,
    LhsG: Gradient<Dim = Ix2> + Backward,
{
    fn backward(&self) -> bool {
        if self.was_computed.get() {
            return false;
        }

        self.was_computed.set(true);
        let (mut lhs_grad, rhs_data) = { (self.left_grad.gradient_mut(), self.right_data.data()) };
        let grad = self.gradient.borrow();

        if self.left_grad.can_overwrite() {
            general_mat_mul(1.0, &grad, &rhs_data.t(), 0., &mut lhs_grad);
            self.left_grad.was_overwritten();
        } else {
            general_mat_mul(1.0, &grad, &rhs_data.t(), 1., &mut lhs_grad);
        }

        true
    }
}

impl<LhsG, RhsD> Gradient for MatrixMatrixMulBackwardLeft<LhsG, RhsD>
where
    RhsD: Data<Dim = Ix2> + Forward,
    LhsG: Gradient<Dim = Ix2> + Backward,
{
    type Dim = Ix2;

    fn gradient(&self) -> Ref<Tensor<Self::Dim>> {
        self.gradient.borrow()
    }

    fn gradient_mut(&self) -> RefMut<Tensor<Self::Dim>> {
        self.gradient.borrow_mut()
    }

    fn can_overwrite(&self) -> bool {
        self.can_overwrite.get()
    }

    fn was_overwritten(&self) {
        debug_assert_eq!(self.can_overwrite.get(), true);
        self.can_overwrite.set(false);
    }
}

// ~~~~~~~~~~~~~~~~~~~~~~~~~~~~~~~~~ MatrixMatrixMulBackwardRight ~~~~~~~~~~~~~~~~~~~~~~~~~~~~~~~~~~

pub struct MatrixMatrixMulBackwardRight<LhsD, RhsG>
where
    LhsD: Data<Dim = Ix2> + Forward,
    RhsG: Gradient<Dim = Ix2> + Backward,
{
    left_data: Rc<LhsD>,
    right_grad: Rc<RhsG>,
    gradient: RefCell<Tensor<Ix2>>,
    can_overwrite: Cell<bool>,
    was_computed: Cell<bool>,
}

impl<LhsD, RhsG> MatrixMatrixMulBackwardRight<LhsD, RhsG>
where
    LhsD: Data<Dim = Ix2> + Forward,
    RhsG: Gradient<Dim = Ix2> + Backward,
{
    pub fn new(left_data: Rc<LhsD>, right_grad: Rc<RhsG>) -> Self {
        let shape = DotDim::shape(left_data.data().raw_dim(), right_grad.gradient().raw_dim());
        let gradient = RefCell::new(Tensor::zeros((shape[0], shape[1])));

        Self {
            left_data,
            right_grad,
            gradient,
            can_overwrite: Cell::new(true),
            was_computed: Cell::new(false),
        }
    }
}

impl<LhsD, RhsG> Backward for MatrixMatrixMulBackwardRight<LhsD, RhsG>
where
    LhsD: Data<Dim = Ix2> + Forward,
    RhsG: Gradient<Dim = Ix2> + Backward,
{
    fn backward(&self) -> bool {
        if self.was_computed.get() {
            return false;
        }

        self.was_computed.set(true);
        let (lhs_data, mut rhs_grad) = { (self.left_data.data(), self.right_grad.gradient_mut()) };
        let grad = self.gradient.borrow();

        if self.right_grad.can_overwrite() {
            general_mat_mul(1.0, &lhs_data.t(), &grad, 0., &mut rhs_grad);
            self.right_grad.was_overwritten();
        } else {
            general_mat_mul(1.0, &lhs_data.t(), &grad, 1., &mut rhs_grad);
        }

        true
    }
}

impl<LhsD, RhsG> Gradient for MatrixMatrixMulBackwardRight<LhsD, RhsG>
where
    LhsD: Data<Dim = Ix2> + Forward,
    RhsG: Gradient<Dim = Ix2> + Backward,
{
    type Dim = Ix2;

    fn gradient(&self) -> Ref<Tensor<Self::Dim>> {
        self.gradient.borrow()
    }

    fn gradient_mut(&self) -> RefMut<Tensor<Self::Dim>> {
        self.gradient.borrow_mut()
    }

    fn can_overwrite(&self) -> bool {
        self.can_overwrite.get()
    }

    fn was_overwritten(&self) {
        debug_assert_eq!(self.can_overwrite.get(), true);
        self.can_overwrite.set(false);
    }
}

<<<<<<< HEAD
// ~~~~~~~~~~~~~~~~~~~~~~~~~~~~~~~~~~~~~~~~~~~~~~~~~~~~~~~~~~~~~~~~~~~~~~~~~~~~~~~~~~~~~~~~~~~~~~~~~

// ~~~~~~~~~~~~~~~~~~~~~~~~~~~~~~~~~~~ MatrixVectorMulBackward ~~~~~~~~~~~~~~~~~~~~~~~~~~~~~~~~~~~~
=======
// ~~~~~~~~~~~~~~~~~~~~~~~~~~~~~~~~~~~ MatrixVectorMultBackward ~~~~~~~~~~~~~~~~~~~~~~~~~~~~~~~~~~~~
>>>>>>> a82b59da
pub struct MatrixVectorMulBackward<LhsD, LhsG, RhsD, RhsG>
where
    LhsD: Data<Dim = Ix2> + Forward,
    RhsD: Data<Dim = Ix1> + Forward,
    LhsG: Gradient<Dim = Ix2> + Backward,
    RhsG: Gradient<Dim = Ix1> + Backward,
{
    left_data: Rc<LhsD>,
    left_grad: Rc<LhsG>,
    right_data: Rc<RhsD>,
    right_grad: Rc<RhsG>,
    gradient: RefCell<Tensor<Ix1>>,
    can_overwrite: Cell<bool>,
    was_computed: Cell<bool>,
}

impl<LhsD, LhsG, RhsD, RhsG> MatrixVectorMulBackward<LhsD, LhsG, RhsD, RhsG>
where
    LhsD: Data<Dim = Ix2> + Forward,
    RhsD: Data<Dim = Ix1> + Forward,
    LhsG: Gradient<Dim = Ix2> + Backward,
    RhsG: Gradient<Dim = Ix1> + Backward,
{
    pub fn new(
        left_data: Rc<LhsD>,
        left_grad: Rc<LhsG>,
        right_data: Rc<RhsD>,
        right_grad: Rc<RhsG>,
    ) -> Self {
        let shape = DotDim::shape(
            left_grad.gradient().raw_dim(),
            right_grad.gradient().raw_dim(),
        );
        let gradient = RefCell::new(Tensor::zeros(shape[0]));

        Self {
            left_data,
            left_grad,
            right_data,
            right_grad,
            gradient,
            can_overwrite: Cell::new(true),
            was_computed: Cell::new(false),
        }
    }
}

impl<LhsD, LhsG, RhsD, RhsG> Backward for MatrixVectorMulBackward<LhsD, LhsG, RhsD, RhsG>
where
    LhsD: Data<Dim = Ix2> + Forward,
    RhsD: Data<Dim = Ix1> + Forward,
    LhsG: Gradient<Dim = Ix2> + Backward,
    RhsG: Gradient<Dim = Ix1> + Backward,
{
    fn backward(&self) -> bool {
        if self.was_computed.get() {
            return false;
        }

        self.was_computed.set(true);
        let (mut lhs_grad, lhs_data, mut rhs_grad, rhs_data) = {
            (
                self.left_grad.gradient_mut(),
                self.left_data.data(),
                self.right_grad.gradient_mut(),
                self.right_data.data(),
            )
        };
        let grad = self.gradient.borrow();

        if self.left_grad.can_overwrite() {
            Zip::from(lhs_grad.rows_mut())
                .and(&*grad)
                .for_each(|row, grad_el| {
                    Zip::from(row)
                        .and(&*rhs_data)
                        .for_each(|row_el, rhs_data_el| *row_el = *rhs_data_el * *grad_el);
                });
            self.left_grad.was_overwritten();
        } else {
            Zip::from(lhs_grad.rows_mut())
                .and(&*grad)
                .for_each(|row, grad_el| {
                    Zip::from(row)
                        .and(&*rhs_data)
                        .for_each(|row_el, rhs_data_el| *row_el += *rhs_data_el * *grad_el);
                });
        }

        if self.right_grad.can_overwrite() {
            general_mat_vec_mul(1.0, &lhs_data.t(), &grad, 0., &mut rhs_grad);
            self.right_grad.was_overwritten();
        } else {
            general_mat_vec_mul(1.0, &lhs_data.t(), &grad, 1., &mut rhs_grad);
        }

        true
    }
}

impl<LhsD, LhsG, RhsD, RhsG> Gradient for MatrixVectorMulBackward<LhsD, LhsG, RhsD, RhsG>
where
    LhsD: Data<Dim = Ix2> + Forward,
    RhsD: Data<Dim = Ix1> + Forward,
    LhsG: Gradient<Dim = Ix2> + Backward,
    RhsG: Gradient<Dim = Ix1> + Backward,
{
    type Dim = Ix1;

    fn gradient(&self) -> Ref<Tensor<Self::Dim>> {
        self.gradient.borrow()
    }

    fn gradient_mut(&self) -> RefMut<Tensor<Self::Dim>> {
        self.gradient.borrow_mut()
    }

    fn can_overwrite(&self) -> bool {
        self.can_overwrite.get()
    }

    fn was_overwritten(&self) {
        debug_assert_eq!(self.can_overwrite.get(), true);
        self.can_overwrite.set(false);
    }
}

// ~~~~~~~~~~~~~~~~~~~~~~~~~~~~~~~~~~ MatrixVectorMulBackwardLeft ~~~~~~~~~~~~~~~~~~~~~~~~~~~~~~~~~~

pub struct MatrixVectorMulBackwardLeft<LhsG, RhsD>
where
    RhsD: Data<Dim = Ix1> + Forward,
    LhsG: Gradient<Dim = Ix2> + Backward,
{
    left_grad: Rc<LhsG>,
    right_data: Rc<RhsD>,
    gradient: RefCell<Tensor<Ix1>>,
    can_overwrite: Cell<bool>,
    was_computed: Cell<bool>,
}

impl<LhsG, RhsD> MatrixVectorMulBackwardLeft<LhsG, RhsD>
where
    RhsD: Data<Dim = Ix1> + Forward,
    LhsG: Gradient<Dim = Ix2> + Backward,
{
    pub fn new(left_grad: Rc<LhsG>, right_data: Rc<RhsD>) -> Self {
        let shape = DotDim::shape(left_grad.gradient().raw_dim(), right_data.data().raw_dim());
        let gradient = RefCell::new(Tensor::zeros(shape[0]));

        Self {
            left_grad,
            right_data,
            gradient,
            can_overwrite: Cell::new(true),
            was_computed: Cell::new(false),
        }
    }
}

impl<LhsG, RhsD> Backward for MatrixVectorMulBackwardLeft<LhsG, RhsD>
where
    RhsD: Data<Dim = Ix1> + Forward,
    LhsG: Gradient<Dim = Ix2> + Backward,
{
    fn backward(&self) -> bool {
        if self.was_computed.get() {
            return false;
        }

        self.was_computed.set(true);
        let (mut lhs_grad, rhs_data) = { (self.left_grad.gradient_mut(), self.right_data.data()) };
        let grad = self.gradient.borrow();

        if self.left_grad.can_overwrite() {
            Zip::from(lhs_grad.rows_mut())
                .and(&*grad)
                .for_each(|row, grad_el| {
                    Zip::from(row)
                        .and(&*rhs_data)
                        .for_each(|row_el, rhs_data_el| *row_el = *rhs_data_el * *grad_el);
                });
            self.left_grad.was_overwritten();
        } else {
            Zip::from(lhs_grad.rows_mut())
                .and(&*grad)
                .for_each(|row, grad_el| {
                    Zip::from(row)
                        .and(&*rhs_data)
                        .for_each(|row_el, rhs_data_el| *row_el += *rhs_data_el * *grad_el);
                });
        }

        true
    }
}

impl<LhsG, RhsD> Gradient for MatrixVectorMulBackwardLeft<LhsG, RhsD>
where
    RhsD: Data<Dim = Ix1> + Forward,
    LhsG: Gradient<Dim = Ix2> + Backward,
{
    type Dim = Ix1;

    fn gradient(&self) -> Ref<Tensor<Self::Dim>> {
        self.gradient.borrow()
    }

    fn gradient_mut(&self) -> RefMut<Tensor<Self::Dim>> {
        self.gradient.borrow_mut()
    }

    fn can_overwrite(&self) -> bool {
        self.can_overwrite.get()
    }

    fn was_overwritten(&self) {
        debug_assert_eq!(self.can_overwrite.get(), true);
        self.can_overwrite.set(false);
    }
}

// ~~~~~~~~~~~~~~~~~~~~~~~~~~~~~~~~~ MatrixVectorMulBackwardRight ~~~~~~~~~~~~~~~~~~~~~~~~~~~~~~~~~~

pub struct MatrixVectorMulBackwardRight<LhsD, RhsG>
where
    LhsD: Data<Dim = Ix2> + Forward,
    RhsG: Gradient<Dim = Ix1> + Backward,
{
    left_data: Rc<LhsD>,
    right_grad: Rc<RhsG>,
    gradient: RefCell<Tensor<Ix1>>,
    can_overwrite: Cell<bool>,
    was_computed: Cell<bool>,
}

impl<LhsD, RhsG> MatrixVectorMulBackwardRight<LhsD, RhsG>
where
    LhsD: Data<Dim = Ix2> + Forward,
    RhsG: Gradient<Dim = Ix1> + Backward,
{
    pub fn new(left_data: Rc<LhsD>, right_grad: Rc<RhsG>) -> Self {
        let shape = DotDim::shape(left_data.data().raw_dim(), right_grad.gradient().raw_dim());
        let gradient = RefCell::new(Tensor::zeros(shape[0]));

        Self {
            left_data,
            right_grad,
            gradient,
            can_overwrite: Cell::new(true),
            was_computed: Cell::new(false),
        }
    }
}

impl<LhsD, RhsG> Backward for MatrixVectorMulBackwardRight<LhsD, RhsG>
where
    LhsD: Data<Dim = Ix2> + Forward,
    RhsG: Gradient<Dim = Ix1> + Backward,
{
    fn backward(&self) -> bool {
        if self.was_computed.get() {
            return false;
        }

        self.was_computed.set(true);
        let (lhs_data, mut rhs_grad) = { (self.left_data.data(), self.right_grad.gradient_mut()) };

        let grad = self.gradient.borrow();
        if self.right_grad.can_overwrite() {
            general_mat_vec_mul(1.0, &lhs_data.t(), &grad, 0., &mut rhs_grad);
            self.right_grad.was_overwritten();
        } else {
            general_mat_vec_mul(1.0, &lhs_data.t(), &grad, 1., &mut rhs_grad);
        }

        true
    }
}

impl<LhsD, RhsG> Gradient for MatrixVectorMulBackwardRight<LhsD, RhsG>
where
    LhsD: Data<Dim = Ix2> + Forward,
    RhsG: Gradient<Dim = Ix1> + Backward,
{
    type Dim = Ix1;

    fn gradient(&self) -> Ref<Tensor<Self::Dim>> {
        self.gradient.borrow()
    }

    fn gradient_mut(&self) -> RefMut<Tensor<Self::Dim>> {
        self.gradient.borrow_mut()
    }

    fn can_overwrite(&self) -> bool {
        self.can_overwrite.get()
    }

    fn was_overwritten(&self) {
        debug_assert_eq!(self.can_overwrite.get(), true);
        self.can_overwrite.set(false);
    }
}

// ~~~~~~~~~~~~~~~~~~~~~~~~~~~~~~~~~~~~ VectorVectorMulBackward ~~~~~~~~~~~~~~~~~~~~~~~~~~~~~~~~~~~~

pub struct VectorVectorMulBackward<LhsD, LhsG, RhsD, RhsG>
where
    LhsD: Data<Dim = Ix1> + Forward,
    RhsD: Data<Dim = Ix1> + Forward,
    LhsG: Gradient<Dim = Ix1> + Backward,
    RhsG: Gradient<Dim = Ix1> + Backward,
{
    left_data: Rc<LhsD>,
    left_grad: Rc<LhsG>,
    right_data: Rc<RhsD>,
    right_grad: Rc<RhsG>,
    gradient: RefCell<Tensor<Ix1>>,
    can_overwrite: Cell<bool>,
    was_computed: Cell<bool>,
}

impl<LhsD, LhsG, RhsD, RhsG> VectorVectorMulBackward<LhsD, LhsG, RhsD, RhsG>
where
    LhsD: Data<Dim = Ix1> + Forward,
    RhsD: Data<Dim = Ix1> + Forward,
    LhsG: Gradient<Dim = Ix1> + Backward,
    RhsG: Gradient<Dim = Ix1> + Backward,
{
    pub fn new(
        left_data: Rc<LhsD>,
        left_grad: Rc<LhsG>,
        right_data: Rc<RhsD>,
        right_grad: Rc<RhsG>,
    ) -> Self {
        let shape = DotDim::shape(
            left_grad.gradient().raw_dim(),
            right_grad.gradient().raw_dim(),
        );
        let gradient = RefCell::new(Tensor::zeros(shape[0]));

        Self {
            left_data,
            left_grad,
            right_data,
            right_grad,
            gradient,
            can_overwrite: Cell::new(true),
            was_computed: Cell::new(false),
        }
    }
}

impl<LhsD, LhsG, RhsD, RhsG> Backward for VectorVectorMulBackward<LhsD, LhsG, RhsD, RhsG>
where
    LhsD: Data<Dim = Ix1> + Forward,
    RhsD: Data<Dim = Ix1> + Forward,
    LhsG: Gradient<Dim = Ix1> + Backward,
    RhsG: Gradient<Dim = Ix1> + Backward,
{
    fn backward(&self) -> bool {
        if self.was_computed.get() {
            return false;
        }

        self.was_computed.set(true);
        let (mut lhs_grad, lhs_data, mut rhs_grad, rhs_data) = {
            (
                self.left_grad.gradient_mut(),
                self.left_data.data(),
                self.right_grad.gradient_mut(),
                self.right_data.data(),
            )
        };
        let grad = self.gradient.borrow();

        let left_zip = Zip::from(&mut *lhs_grad).and(&*rhs_data);
        if self.left_grad.can_overwrite() {
            left_zip.for_each(|lhs_grad_el, rhs_data_el| *lhs_grad_el = rhs_data_el * grad[0]);
            self.left_grad.was_overwritten();
        } else {
            left_zip.for_each(|lhs_grad_el, rhs_data_el| *lhs_grad_el += rhs_data_el * grad[0]);
        }

        let right_zip = Zip::from(&mut *rhs_grad).and(&*lhs_data);
        if self.right_grad.can_overwrite() {
            right_zip.for_each(|rhs_grad_el, lhs_data_el| *rhs_grad_el = lhs_data_el * grad[0]);
            self.right_grad.was_overwritten();
        } else {
            right_zip.for_each(|rhs_grad_el, lhs_data_el| *rhs_grad_el += lhs_data_el * grad[0]);
        }

        true
    }
}

impl<LhsD, LhsG, RhsD, RhsG> Gradient for VectorVectorMulBackward<LhsD, LhsG, RhsD, RhsG>
where
    LhsD: Data<Dim = Ix1> + Forward,
    RhsD: Data<Dim = Ix1> + Forward,
    LhsG: Gradient<Dim = Ix1> + Backward,
    RhsG: Gradient<Dim = Ix1> + Backward,
{
    type Dim = Ix1;

    fn gradient(&self) -> Ref<Tensor<Self::Dim>> {
        self.gradient.borrow()
    }

    fn gradient_mut(&self) -> RefMut<Tensor<Self::Dim>> {
        self.gradient.borrow_mut()
    }

    fn can_overwrite(&self) -> bool {
        self.can_overwrite.get()
    }

    fn was_overwritten(&self) {
        debug_assert_eq!(self.can_overwrite.get(), true);
        self.can_overwrite.set(false);
    }
}

// ~~~~~~~~~~~~~~~~~~~~~~~~~~~~~~~~~ VectorVectorMulBackwardUnary ~~~~~~~~~~~~~~~~~~~~~~~~~~~~~~~~~~

pub struct VectorVectorMulBackwardUnary<T, U>
where
    T: Gradient<Dim = Ix1> + Backward,
    U: Data<Dim = Ix1> + Forward,
{
    diff_operand: Rc<T>,
    no_diff_operand: Rc<U>,
    gradient: RefCell<Tensor<Ix1>>,
    can_overwrite: Cell<bool>,
    was_computed: Cell<bool>,
}

impl<T, U> VectorVectorMulBackwardUnary<T, U>
where
    T: Gradient<Dim = Ix1> + Backward,
    U: Data<Dim = Ix1> + Forward,
{
    pub fn new(diff_operand: Rc<T>, no_diff_operand: Rc<U>) -> Self {
        let shape = DotDim::shape(
            diff_operand.gradient().raw_dim(),
            no_diff_operand.data().raw_dim(),
        );
        let gradient = RefCell::new(Tensor::zeros(shape[0]));

        Self {
            diff_operand,
            no_diff_operand,
            gradient,
            can_overwrite: Cell::new(true),
            was_computed: Cell::new(false),
        }
    }
}

impl<T, U> Backward for VectorVectorMulBackwardUnary<T, U>
where
    T: Gradient<Dim = Ix1> + Backward,
    U: Data<Dim = Ix1> + Forward,
{
    fn backward(&self) -> bool {
        if self.was_computed.get() {
            return false;
        }

        self.was_computed.set(true);
        let (mut diff_op_grad, no_diff_op_data) = {
            (
                self.diff_operand.gradient_mut(),
                self.no_diff_operand.data(),
            )
        };
        let grad = self.gradient.borrow();

        let zip = Zip::from(&mut *diff_op_grad).and(&*no_diff_op_data);
        if self.diff_operand.can_overwrite() {
            zip.for_each(|diff_op_grad_el, no_diff_op_data_el| {
                *diff_op_grad_el = no_diff_op_data_el * grad[0]
            });
            self.diff_operand.was_overwritten();
        } else {
            zip.for_each(|diff_op_grad_el, no_diff_op_data_el| {
                *diff_op_grad_el += no_diff_op_data_el * grad[0]
            });
        }

        true
    }
}

impl<T, U> Gradient for VectorVectorMulBackwardUnary<T, U>
where
    T: Gradient<Dim = Ix1> + Backward,
    U: Data<Dim = Ix1> + Forward,
{
    type Dim = Ix1;

    fn gradient(&self) -> Ref<Tensor<Self::Dim>> {
        self.gradient.borrow()
    }

    fn gradient_mut(&self) -> RefMut<Tensor<Self::Dim>> {
        self.gradient.borrow_mut()
    }

    fn can_overwrite(&self) -> bool {
        self.can_overwrite.get()
    }

    fn was_overwritten(&self) {
        debug_assert_eq!(self.can_overwrite.get(), true);
        self.can_overwrite.set(false);
    }
}

// ~~~~~~~~~~~~~~~~~~~~~~~~~~~~~~~~~~~~~~~~~ PowerBackward ~~~~~~~~~~~~~~~~~~~~~~~~~~~~~~~~~~~~~~~~~

pub struct PowerBackward<T, U>
where
    T: Gradient<Dim = U::Dim> + Backward,
    U: Data + Forward,
{
    operand_grad: Rc<T>,
    operand_data: Rc<U>,
    exp: i32,
    gradient: RefCell<Tensor<T::Dim>>,
    can_overwrite: Cell<bool>,
    was_computed: Cell<bool>,
}

impl<T, U> PowerBackward<T, U>
where
    T: Gradient<Dim = U::Dim> + Backward,
    U: Data + Forward,
{
    pub fn new(operand_grad: Rc<T>, operand_data: Rc<U>, exp: i32) -> Self {
        let gradient = RefCell::new(Tensor::zeros(operand_grad.gradient().raw_dim()));

        Self {
            operand_grad,
            operand_data,
            exp,
            gradient,
            can_overwrite: Cell::new(true),
            was_computed: Cell::new(false),
        }
    }
}

impl<T, U> Gradient for PowerBackward<T, U>
where
    T: Gradient<Dim = U::Dim> + Backward,
    U: Data + Forward,
{
    type Dim = T::Dim;

    fn gradient(&self) -> Ref<Tensor<Self::Dim>> {
        self.gradient.borrow()
    }

    fn gradient_mut(&self) -> RefMut<Tensor<Self::Dim>> {
        self.gradient.borrow_mut()
    }

    fn can_overwrite(&self) -> bool {
        self.can_overwrite.get()
    }

    fn was_overwritten(&self) {
        debug_assert_eq!(self.can_overwrite.get(), true);
        self.can_overwrite.set(false);
    }
}

impl<T, U> Backward for PowerBackward<T, U>
where
    T: Gradient<Dim = U::Dim> + Backward,
    U: Data + Forward,
{
    fn backward(&self) -> bool {
        if self.was_computed.get() {
            return false;
        }

        self.was_computed.set(true);
        let mut op_grad = self.operand_grad.gradient_mut();
        let op_data = self.operand_data.data();
        let grad = self.gradient.borrow();
        let exp = self.exp;

        let zip = Zip::from(&mut *op_grad).and(&*grad).and(&*op_data);
        if self.operand_grad.can_overwrite() {
            zip.par_for_each(|op_grad_el, grad_el, op_data_el| {
                *op_grad_el = grad_el * op_data_el.powi(exp - 1) * exp as f32
            });
            self.operand_grad.was_overwritten();
        } else {
            zip.par_for_each(|op_grad_el, grad_el, op_data_el| {
                *op_grad_el += grad_el * op_data_el.powi(exp - 1) * exp as f32
            });
        }

        true
    }
}

// ~~~~~~~~~~~~~~~~~~~~~~~~~~~~~~~~~~~~~~~~~~ SumBackward ~~~~~~~~~~~~~~~~~~~~~~~~~~~~~~~~~~~~~~~~~~

pub struct SumBackward<T: Gradient + Backward> {
    operand: Rc<T>,
    gradient: RefCell<Tensor<Ix1>>,
    can_overwrite: Cell<bool>,
    was_computed: Cell<bool>,
}

impl<T: Gradient + Backward> SumBackward<T> {
    pub fn new(operand: Rc<T>) -> Self {
        let gradient = RefCell::new(Tensor::zeros(1));

        Self {
            operand,
            gradient,
            can_overwrite: Cell::new(true),
            was_computed: Cell::new(false),
        }
    }
}

impl<T: Gradient + Backward> Gradient for SumBackward<T> {
    type Dim = Ix1;

    fn gradient(&self) -> Ref<Tensor<Self::Dim>> {
        self.gradient.borrow()
    }

    fn gradient_mut(&self) -> RefMut<Tensor<Self::Dim>> {
        self.gradient.borrow_mut()
    }

    fn can_overwrite(&self) -> bool {
        self.can_overwrite.get()
    }

    fn was_overwritten(&self) {
        debug_assert_eq!(self.can_overwrite.get(), true);
        self.can_overwrite.set(false);
    }
}

impl<T: Gradient + Backward> Backward for SumBackward<T> {
    fn backward(&self) -> bool {
        if self.was_computed.get() {
            return false;
        }

        self.was_computed.set(true);
        let mut op_grad = self.operand.gradient_mut();
        let grad = self.gradient.borrow();

        let zip = Zip::from(&mut *op_grad).and_broadcast(&*grad);
        if self.operand.can_overwrite() {
            zip.par_for_each(|op_grad_el, grad_el| *op_grad_el = *grad_el);
            self.operand.was_overwritten();
        } else {
            zip.par_for_each(|op_grad_el, grad_el| *op_grad_el += *grad_el);
        }

        true
    }
}

// ~~~~~~~~~~~~~~~~~~~~~~~~~~~~~~~~~~~~~~~~~~ LognBackward ~~~~~~~~~~~~~~~~~~~~~~~~~~~~~~~~~~~~~~~~~

pub struct LognBackward<T, U>
where
    T: Gradient<Dim = U::Dim> + Backward,
    U: Data + Forward,
{
    operand_grad: Rc<T>,
    operand_data: Rc<U>,
    gradient: RefCell<Tensor<T::Dim>>,
    can_overwrite: Cell<bool>,
    was_computed: Cell<bool>,
}

impl<T, U> LognBackward<T, U>
where
    T: Gradient<Dim = U::Dim> + Backward,
    U: Data + Forward,
{
    pub fn new(operand_grad: Rc<T>, operand_data: Rc<U>) -> Self {
        let gradient = RefCell::new(Tensor::zeros(operand_grad.gradient().raw_dim()));

        Self {
            operand_grad,
            operand_data,
            gradient,
            can_overwrite: Cell::new(true),
            was_computed: Cell::new(false),
        }
    }
}

impl<T, U> Gradient for LognBackward<T, U>
where
    T: Gradient<Dim = U::Dim> + Backward,
    U: Data + Forward,
{
    type Dim = T::Dim;

    fn gradient(&self) -> Ref<Tensor<Self::Dim>> {
        self.gradient.borrow()
    }

    fn gradient_mut(&self) -> RefMut<Tensor<Self::Dim>> {
        self.gradient.borrow_mut()
    }

    fn can_overwrite(&self) -> bool {
        self.can_overwrite.get()
    }

    fn was_overwritten(&self) {
        debug_assert_eq!(self.can_overwrite.get(), true);
        self.can_overwrite.set(false);
    }
}

impl<T, U> Backward for LognBackward<T, U>
where
    T: Gradient<Dim = U::Dim> + Backward,
    U: Data + Forward,
{
    fn backward(&self) -> bool {
        if self.was_computed.get() {
            return false;
        }

        self.was_computed.set(true);
        let mut op_grad = self.operand_grad.gradient_mut();
        let op_data = self.operand_data.data();
        let grad = self.gradient.borrow();

        let zip = Zip::from(&mut *op_grad).and(&*grad).and(&*op_data);
        if self.operand_grad.can_overwrite() {
            zip.par_for_each(|op_grad_el, grad_el, op_data_el| *op_grad_el = grad_el / op_data_el);
            self.operand_grad.was_overwritten();
        } else {
            zip.par_for_each(|op_grad_el, grad_el, op_data_el| *op_grad_el += grad_el / op_data_el);
        }

        true
    }
}

// ~~~~~~~~~~~~~~~~~~~~~~~~~~~~~~~~~~~~~~~~~ ReluBackward ~~~~~~~~~~~~~~~~~~~~~~~~~~~~~~~~~~~~~~~~~~

pub struct ReluBackward<T, U>
where
    T: Gradient<Dim = U::Dim> + Backward,
    U: Data + Forward,
{
    operand_grad: Rc<T>,
    operand_data: Rc<U>,
    gradient: RefCell<Tensor<T::Dim>>,
    can_overwrite: Cell<bool>,
    was_computed: Cell<bool>,
}

impl<T, U> ReluBackward<T, U>
where
    T: Gradient<Dim = U::Dim> + Backward,
    U: Data + Forward,
{
    pub fn new(operand_grad: Rc<T>, operand_data: Rc<U>) -> Self {
        let gradient = RefCell::new(Tensor::zeros(operand_grad.gradient().raw_dim()));

        Self {
            operand_grad,
            operand_data,
            gradient,
            can_overwrite: Cell::new(true),
            was_computed: Cell::new(false),
        }
    }
}

impl<T, U> Gradient for ReluBackward<T, U>
where
    T: Gradient<Dim = U::Dim> + Backward,
    U: Data + Forward,
{
    type Dim = T::Dim;

    fn gradient(&self) -> Ref<Tensor<Self::Dim>> {
        self.gradient.borrow()
    }

    fn gradient_mut(&self) -> RefMut<Tensor<Self::Dim>> {
        self.gradient.borrow_mut()
    }

    fn can_overwrite(&self) -> bool {
        self.can_overwrite.get()
    }

    fn was_overwritten(&self) {
        debug_assert_eq!(self.can_overwrite.get(), true);
        self.can_overwrite.set(false);
    }
}

impl<T, U> Backward for ReluBackward<T, U>
where
    T: Gradient<Dim = U::Dim> + Backward,
    U: Data + Forward,
{
    fn backward(&self) -> bool {
        if self.was_computed.get() {
            return false;
        }

        self.was_computed.set(true);
        let mut op_grad = self.operand_grad.gradient_mut();
        let op_data = self.operand_data.data();
        let grad = self.gradient.borrow();

        let zip = Zip::from(&mut *op_grad).and(&*grad).and(&*op_data);
        if self.operand_grad.can_overwrite() {
            zip.par_for_each(|op_grad_el, grad_el, op_data_el| {
                *op_grad_el = if *op_data_el > 0.0 { *grad_el } else { 0.0 }
            });
            self.operand_grad.was_overwritten();
        } else {
            zip.par_for_each(|op_grad_el, grad_el, op_data_el| {
                *op_grad_el += if *op_data_el > 0.0 { *grad_el } else { 0.0 }
            });
        }

        true
    }
}

// ~~~~~~~~~~~~~~~~~~~~~~~~~~~~~~~~~~~~~~~ LeakyReluBackward ~~~~~~~~~~~~~~~~~~~~~~~~~~~~~~~~~~~~~~~

pub struct LeakyReluBackward<T, U>
where
    T: Gradient<Dim = U::Dim> + Backward,
    U: Data + Forward,
{
    operand_grad: Rc<T>,
    operand_data: Rc<U>,
    gradient: RefCell<Tensor<T::Dim>>,
    can_overwrite: Cell<bool>,
    was_computed: Cell<bool>,
}

impl<T, U> LeakyReluBackward<T, U>
where
    T: Gradient<Dim = U::Dim> + Backward,
    U: Data + Forward,
{
    pub fn new(operand_grad: Rc<T>, operand_data: Rc<U>) -> Self {
        let gradient = RefCell::new(Tensor::zeros(operand_grad.gradient().raw_dim()));

        Self {
            operand_grad,
            operand_data,
            gradient,
            can_overwrite: Cell::new(true),
            was_computed: Cell::new(false),
        }
    }
}

impl<T, U> Gradient for LeakyReluBackward<T, U>
where
    T: Gradient<Dim = U::Dim> + Backward,
    U: Data + Forward,
{
    type Dim = T::Dim;

    fn gradient(&self) -> Ref<Tensor<Self::Dim>> {
        self.gradient.borrow()
    }

    fn gradient_mut(&self) -> RefMut<Tensor<Self::Dim>> {
        self.gradient.borrow_mut()
    }

    fn can_overwrite(&self) -> bool {
        self.can_overwrite.get()
    }

    fn was_overwritten(&self) {
        debug_assert_eq!(self.can_overwrite.get(), true);
        self.can_overwrite.set(false);
    }
}

impl<T, U> Backward for LeakyReluBackward<T, U>
where
    T: Gradient<Dim = U::Dim> + Backward,
    U: Data + Forward,
{
    fn backward(&self) -> bool {
        if self.was_computed.get() {
            return false;
        }

        self.was_computed.set(true);
        let mut op_grad = self.operand_grad.gradient_mut();
        let op_data = self.operand_data.data();
        let grad = self.gradient.borrow();

        let zip = Zip::from(&mut *op_grad).and(&*grad).and(&*op_data);
        if self.operand_grad.can_overwrite() {
            zip.par_for_each(|op_grad_el, grad_el, op_data_el| {
                *op_grad_el = if *op_data_el > 0.0 { *grad_el } else { 0.01 }
            });
            self.operand_grad.was_overwritten();
        } else {
            zip.par_for_each(|op_grad_el, grad_el, op_data_el| {
                *op_grad_el += if *op_data_el > 0.0 { *grad_el } else { 0.01 }
            });
        }

        true
    }
}

// ~~~~~~~~~~~~~~~~~~~~~~~~~~~~~~~~~~~~~~~~ SoftPlusBackward ~~~~~~~~~~~~~~~~~~~~~~~~~~~~~~~~~~~~~~~S

pub struct SoftPlusBackward<T, U>
where
    T: Gradient<Dim = U::Dim> + Backward,
    U: Data + Forward,
{
    operand_grad: Rc<T>,
    operand_data: Rc<U>,
    gradient: RefCell<Tensor<T::Dim>>,
    can_overwrite: Cell<bool>,
    was_computed: Cell<bool>,
}

impl<T, U> SoftPlusBackward<T, U>
where
    T: Gradient<Dim = U::Dim> + Backward,
    U: Data + Forward,
{
    pub fn new(operand_grad: Rc<T>, operand_data: Rc<U>) -> Self {
        let gradient = RefCell::new(Tensor::zeros(operand_grad.gradient().raw_dim()));

        Self {
            operand_grad,
            operand_data,
            gradient,
            can_overwrite: Cell::new(true),
            was_computed: Cell::new(false),
        }
    }
}

impl<T, U> Gradient for SoftPlusBackward<T, U>
where
    T: Gradient<Dim = U::Dim> + Backward,
    U: Data + Forward,
{
    type Dim = T::Dim;

    fn gradient(&self) -> Ref<Tensor<Self::Dim>> {
        self.gradient.borrow()
    }

    fn gradient_mut(&self) -> RefMut<Tensor<Self::Dim>> {
        self.gradient.borrow_mut()
    }

    fn can_overwrite(&self) -> bool {
        self.can_overwrite.get()
    }

    fn was_overwritten(&self) {
        debug_assert_eq!(self.can_overwrite.get(), true);
        self.can_overwrite.set(false);
    }
}

impl<T, U> Backward for SoftPlusBackward<T, U>
where
    T: Gradient<Dim = U::Dim> + Backward,
    U: Data + Forward,
{
    fn backward(&self) -> bool {
        if self.was_computed.get() {
            return false;
        }

        self.was_computed.set(true);
        let mut op_grad = self.operand_grad.gradient_mut();
        let op_data = self.operand_data.data();
        let grad = self.gradient.borrow();

        let zip = Zip::from(&mut *op_grad).and(&*grad).and(&*op_data);
        if self.operand_grad.can_overwrite() {
            zip.par_for_each(|op_grad_el, grad_el, op_data_el| {
                *op_grad_el = if *op_data_el >= 15.0 {
                    *grad_el
                } else if *op_data_el <= -15.0 {
                    0.0
                } else {
                    grad_el / (1.0 + (-*op_data_el).exp())
                }
            });
            self.operand_grad.was_overwritten();
        } else {
            zip.par_for_each(|op_grad_el, grad_el, op_data_el| {
                *op_grad_el += if *op_data_el >= 15.0 {
                    *grad_el
                } else if *op_data_el <= -15.0 {
                    0.0
                } else {
                    grad_el / (1.0 + (-*op_data_el).exp())
                }
            });
        }

        true
    }
}

// ~~~~~~~~~~~~~~~~~~~~~~~~~~~~~~~~~~~~~~~~ SigmoidBackward ~~~~~~~~~~~~~~~~~~~~~~~~~~~~~~~~~~~~~~~~

pub struct SigmoidBackward<T, U>
where
    T: Gradient<Dim = U::Dim> + Backward,
    U: Data + Forward,
{
    operand_grad: Rc<T>,
    operand_data: Rc<U>,
    gradient: RefCell<Tensor<T::Dim>>,
    can_overwrite: Cell<bool>,
    was_computed: Cell<bool>,
}

impl<T, U> SigmoidBackward<T, U>
where
    T: Gradient<Dim = U::Dim> + Backward,
    U: Data + Forward,
{
    pub fn new(operand_grad: Rc<T>, operand_data: Rc<U>) -> Self {
        let gradient = RefCell::new(Tensor::zeros(operand_grad.gradient().raw_dim()));

        Self {
            operand_grad,
            operand_data,
            gradient,
            can_overwrite: Cell::new(true),
            was_computed: Cell::new(false),
        }
    }
}

impl<T, U> Gradient for SigmoidBackward<T, U>
where
    T: Gradient<Dim = U::Dim> + Backward,
    U: Data + Forward,
{
    type Dim = T::Dim;

    fn gradient(&self) -> Ref<Tensor<Self::Dim>> {
        self.gradient.borrow()
    }

    fn gradient_mut(&self) -> RefMut<Tensor<Self::Dim>> {
        self.gradient.borrow_mut()
    }

    fn can_overwrite(&self) -> bool {
        self.can_overwrite.get()
    }

    fn was_overwritten(&self) {
        debug_assert_eq!(self.can_overwrite.get(), true);
        self.can_overwrite.set(false);
    }
}

impl<T, U> Backward for SigmoidBackward<T, U>
where
    T: Gradient<Dim = U::Dim> + Backward,
    U: Data + Forward,
{
    fn backward(&self) -> bool {
        if self.was_computed.get() {
            return false;
        }

        self.was_computed.set(true);
        let mut op_grad = self.operand_grad.gradient_mut();
        let op_data = self.operand_data.data();
        let grad = self.gradient.borrow();

        let zip = Zip::from(&mut *op_grad).and(&*grad).and(&*op_data);
        if self.operand_grad.can_overwrite() {
            zip.par_for_each(|op_grad_el, grad_el, op_data_el| {
                *op_grad_el = *grad_el * *op_data_el * (1.0 - *op_data_el)
            });
            self.operand_grad.was_overwritten();
        } else {
            zip.par_for_each(|op_grad_el, grad_el, op_data_el| {
                *op_grad_el += *grad_el * *op_data_el * (1.0 - *op_data_el)
            });
        }

        true
    }
}

// ~~~~~~~~~~~~~~~~~~~~~~~~~~~~~~~~~~~~~~~~~ TanHBackward ~~~~~~~~~~~~~~~~~~~~~~~~~~~~~~~~~~~~~~~~~~

pub struct TanHBackward<T, U>
where
    T: Gradient<Dim = U::Dim> + Backward,
    U: Data + Forward,
{
    operand_grad: Rc<T>,
    operand_data: Rc<U>,
    gradient: RefCell<Tensor<T::Dim>>,
    can_overwrite: Cell<bool>,
    was_computed: Cell<bool>,
}

impl<T, U> TanHBackward<T, U>
where
    T: Gradient<Dim = U::Dim> + Backward,
    U: Data + Forward,
{
    pub fn new(operand_grad: Rc<T>, operand_data: Rc<U>) -> Self {
        let gradient = RefCell::new(Tensor::zeros(operand_grad.gradient().raw_dim()));

        Self {
            operand_grad,
            operand_data,
            gradient,
            can_overwrite: Cell::new(true),
            was_computed: Cell::new(false),
        }
    }
}

impl<T, U> Gradient for TanHBackward<T, U>
where
    T: Gradient<Dim = U::Dim> + Backward,
    U: Data + Forward,
{
    type Dim = T::Dim;

    fn gradient(&self) -> Ref<Tensor<Self::Dim>> {
        self.gradient.borrow()
    }

    fn gradient_mut(&self) -> RefMut<Tensor<Self::Dim>> {
        self.gradient.borrow_mut()
    }

    fn can_overwrite(&self) -> bool {
        self.can_overwrite.get()
    }

    fn was_overwritten(&self) {
        debug_assert_eq!(self.can_overwrite.get(), true);
        self.can_overwrite.set(false);
    }
}

impl<T, U> Backward for TanHBackward<T, U>
where
    T: Gradient<Dim = U::Dim> + Backward,
    U: Data + Forward,
{
    fn backward(&self) -> bool {
        if self.was_computed.get() {
            return false;
        }

        self.was_computed.set(true);
        let mut op_grad = self.operand_grad.gradient_mut();
        let op_data = self.operand_data.data();
        let grad = self.gradient.borrow();

        let zip = Zip::from(&mut *op_grad).and(&*grad).and(&*op_data);
        if self.operand_grad.can_overwrite() {
            zip.par_for_each(|op_grad_el, grad_el, op_data_el| {
                *op_grad_el = *grad_el * (1.0 - op_data_el.powi(2))
            });
            self.operand_grad.was_overwritten();
        } else {
            zip.par_for_each(|op_grad_el, grad_el, op_data_el| {
                *op_grad_el += *grad_el * (1.0 - op_data_el.powi(2))
            });
        }

        true
    }
}

// ~~~~~~~~~~~~~~~~~~~~~~~~~~~~~~~~~~~~~~~~~~ ExpBackward ~~~~~~~~~~~~~~~~~~~~~~~~~~~~~~~~~~~~~~~~~~

pub struct ExpBackward<T, U>
where
    T: Gradient<Dim = U::Dim> + Backward,
    U: Data + Forward,
{
    operand_grad: Rc<T>,
    operand_data: Rc<U>,
    gradient: RefCell<Tensor<T::Dim>>,
    can_overwrite: Cell<bool>,
    was_computed: Cell<bool>,
}

impl<T, U> ExpBackward<T, U>
where
    T: Gradient<Dim = U::Dim> + Backward,
    U: Data + Forward,
{
    pub fn new(operand_grad: Rc<T>, operand_data: Rc<U>) -> Self {
        let gradient = RefCell::new(Tensor::zeros(operand_grad.gradient().raw_dim()));

        Self {
            operand_grad,
            operand_data,
            gradient,
            can_overwrite: Cell::new(true),
            was_computed: Cell::new(false),
        }
    }
}

impl<T, U> Gradient for ExpBackward<T, U>
where
    T: Gradient<Dim = U::Dim> + Backward,
    U: Data + Forward,
{
    type Dim = T::Dim;

    fn gradient(&self) -> Ref<Tensor<Self::Dim>> {
        self.gradient.borrow()
    }

    fn gradient_mut(&self) -> RefMut<Tensor<Self::Dim>> {
        self.gradient.borrow_mut()
    }

    fn can_overwrite(&self) -> bool {
        self.can_overwrite.get()
    }

    fn was_overwritten(&self) {
        debug_assert_eq!(self.can_overwrite.get(), true);
        self.can_overwrite.set(false);
    }
}

impl<T, U> Backward for ExpBackward<T, U>
where
    T: Gradient<Dim = U::Dim> + Backward,
    U: Data + Forward,
{
    fn backward(&self) -> bool {
        if self.was_computed.get() {
            return false;
        }

        self.was_computed.set(true);
        let mut op_grad = self.operand_grad.gradient_mut();
        let op_data = self.operand_data.data();
        let grad = self.gradient.borrow();

        let zip = Zip::from(&mut *op_grad).and(&*grad).and(&*op_data);
        if self.operand_grad.can_overwrite() {
            zip.par_for_each(|op_grad_el, grad_el, op_data_el| *op_grad_el = *grad_el * op_data_el);
            self.operand_grad.was_overwritten();
        } else {
            zip.par_for_each(|op_grad_el, grad_el, op_data_el| {
                *op_grad_el += *grad_el * op_data_el
            });
        }

        true
    }
}

// ~~~~~~~~~~~~~~~~~~~~~~~~~~~~~~~~~~~~~~~~ SoftmaxBackward ~~~~~~~~~~~~~~~~~~~~~~~~~~~~~~~~~~~~~~~~

pub struct SoftmaxBackward<T, U>
where
    T: Gradient<Dim = U::Dim> + Backward,
    U: Data + Forward,
{
    operand_grad: Rc<T>,
    operand_data: Rc<U>,
    axis: usize,
    gradient: RefCell<Tensor<T::Dim>>,
    can_overwrite: Cell<bool>,
    was_computed: Cell<bool>,
}

impl<T, U> SoftmaxBackward<T, U>
where
    T: Gradient<Dim = U::Dim> + Backward,
    U: Data + Forward,
{
    pub fn new(operand_grad: Rc<T>, operand_data: Rc<U>, axis: usize) -> Self {
        let gradient = RefCell::new(Tensor::zeros(operand_grad.gradient().raw_dim()));

        Self {
            operand_grad,
            operand_data,
            axis,
            gradient,
            can_overwrite: Cell::new(true),
            was_computed: Cell::new(false),
        }
    }
}

impl<T, U> Gradient for SoftmaxBackward<T, U>
where
    T: Gradient<Dim = U::Dim> + Backward,
    U: Data + Forward,
{
    type Dim = T::Dim;

    fn gradient(&self) -> Ref<Tensor<Self::Dim>> {
        self.gradient.borrow()
    }

    fn gradient_mut(&self) -> RefMut<Tensor<Self::Dim>> {
        self.gradient.borrow_mut()
    }

    fn can_overwrite(&self) -> bool {
        self.can_overwrite.get()
    }

    fn was_overwritten(&self) {
        debug_assert_eq!(self.can_overwrite.get(), true);
        self.can_overwrite.set(false);
    }
}

impl<T, U> Backward for SoftmaxBackward<T, U>
where
    T: Gradient<Dim = U::Dim> + Backward,
    U: Data + Forward,
{
    fn backward(&self) -> bool {
        if self.was_computed.get() {
            return false;
        }

        self.was_computed.set(true);
        let mut op_grad = self.operand_grad.gradient_mut();
        let op_data = self.operand_data.data();
        let grad = self.gradient.borrow();
        let axis = self.axis;
        let shape = op_data.raw_dim();
        let jacobian_shape = (shape[axis], shape[axis]);

        let zip = Zip::from(op_grad.lanes_mut(Axis(axis)))
            .and(grad.lanes(Axis(axis)))
            .and(op_data.lanes(Axis(axis)));
        if self.operand_grad.can_overwrite() {
            zip.par_for_each(|mut op_grad_lane, grad_lane, op_data_lane| {
                let mut jacobian = Tensor::<Ix2>::zeros(jacobian_shape);
                fill_softmax_jacobian(&mut jacobian, &op_data_lane);
                general_mat_vec_mul(1.0, &jacobian, &grad_lane, 0., &mut op_grad_lane);
            });
            self.operand_grad.was_overwritten();
        } else {
            zip.par_for_each(|mut op_grad_lane, grad_lane, op_data_lane| {
                let mut jacobian = Tensor::<Ix2>::zeros(jacobian_shape);
                fill_softmax_jacobian(&mut jacobian, &op_data_lane);
                general_mat_vec_mul(1.0, &jacobian, &grad_lane, 1., &mut op_grad_lane);
            });
        }

        true
    }
}

// ~~~~~~~~~~~~~~~~~~~~~~~~~~~~~~~~~~~~~~ ConcatenateBackward ~~~~~~~~~~~~~~~~~~~~~~~~~~~~~~~~~~~~~~

pub struct ConcatenateBackward<Lhs, Rhs>
where
    Lhs: Gradient<Dim = Rhs::Dim> + Backward,
    Rhs: Gradient + Backward,
    Lhs::Dim: RemoveAxis,
{
    left: Rc<Lhs>,
    right: Rc<Rhs>,
    axis: usize,
    gradient: RefCell<Tensor<Lhs::Dim>>,
    can_overwrite: Cell<bool>,
    was_computed: Cell<bool>,
}

impl<Lhs, Rhs> ConcatenateBackward<Lhs, Rhs>
where
    Lhs: Gradient<Dim = Rhs::Dim> + Backward,
    Rhs: Gradient + Backward,
    Lhs::Dim: RemoveAxis,
{
    pub fn new(left: Rc<Lhs>, right: Rc<Rhs>, axis: usize) -> Self {
        let gradient = RefCell::new(
            concatenate(
                Axis(axis),
                &[left.gradient().view(), right.gradient().view()],
            )
            .unwrap(),
        );

        Self {
            left,
            right,
            gradient,
            axis,
            can_overwrite: Cell::new(true),
            was_computed: Cell::new(false),
        }
    }

    pub fn left_operand(&self) -> Rc<Lhs> {
        self.left.clone()
    }

    pub fn right_operand(&self) -> Rc<Rhs> {
        self.right.clone()
    }
}

impl<Lhs, Rhs> Gradient for ConcatenateBackward<Lhs, Rhs>
where
    Lhs: Gradient<Dim = Rhs::Dim> + Backward,
    Rhs: Gradient + Backward,
    Lhs::Dim: RemoveAxis,
{
    type Dim = Lhs::Dim;

    fn gradient(&self) -> Ref<Tensor<Self::Dim>> {
        self.gradient.borrow()
    }

    fn gradient_mut(&self) -> RefMut<Tensor<Self::Dim>> {
        self.gradient.borrow_mut()
    }

    fn can_overwrite(&self) -> bool {
        self.can_overwrite.get()
    }

    fn was_overwritten(&self) {
        debug_assert_eq!(self.can_overwrite.get(), true);
        self.can_overwrite.set(false);
    }
}

impl<Lhs, Rhs> Backward for ConcatenateBackward<Lhs, Rhs>
where
    Lhs: Gradient<Dim = Rhs::Dim> + Backward,
    Rhs: Gradient + Backward,
    Lhs::Dim: RemoveAxis,
{
    fn backward(&self) -> bool {
        if self.was_computed.get() {
            return false;
        }

        self.was_computed.set(true);
        let grad = self.gradient.borrow();
        let mut lhs_grad = self.left.gradient_mut();
        let mut rhs_grad = self.right.gradient_mut();
        let axis = self.axis;
        let (lhs_portion, rhs_portion) = grad
            .view()
            .split_at(Axis(axis), lhs_grad.len_of(Axis(axis)));

        let zip_lhs = Zip::from(&mut *lhs_grad).and(&lhs_portion);
        if self.left.can_overwrite() {
            zip_lhs.par_for_each(|lhs_grad_el, lhs_portion_el| *lhs_grad_el = *lhs_portion_el);
            self.left.was_overwritten();
        } else {
            zip_lhs.par_for_each(|lhs_grad_el, lhs_portion_el| *lhs_grad_el += *lhs_portion_el);
        }

        let zip_rhs = Zip::from(&mut *rhs_grad).and(&rhs_portion);
        if self.right.can_overwrite() {
            zip_rhs.par_for_each(|rhs_grad_el, rhs_portion_el| *rhs_grad_el = *rhs_portion_el);
            self.right.was_overwritten();
        } else {
            zip_rhs.par_for_each(|rhs_grad_el, rhs_portion_el| *rhs_grad_el += *rhs_portion_el);
        }

        true
    }
}

// ~~~~~~~~~~~~~~~~~~~~~~~~~~~~~~~~~~~~ ConcatenateBackwardLeft ~~~~~~~~~~~~~~~~~~~~~~~~~~~~~~~~~~~~
pub struct ConcatenateBackwardLeft<T>
where
    T: Gradient + Backward,
    T::Dim: RemoveAxis,
{
    left: Rc<T>,
    axis: usize,
    gradient: RefCell<Tensor<T::Dim>>,
    can_overwrite: Cell<bool>,
    was_computed: Cell<bool>,
}

impl<T> ConcatenateBackwardLeft<T>
where
    T: Gradient + Backward,
    T::Dim: RemoveAxis,
{
    pub fn new<U>(left: Rc<T>, right: Rc<U>, axis: usize) -> Self
    where
        U: Data<Dim = T::Dim>,
    {
        let gradient = RefCell::new(
            concatenate(Axis(axis), &[left.gradient().view(), right.data().view()]).unwrap(),
        );

        Self {
            left,
            axis,
            gradient,
            can_overwrite: Cell::new(true),
            was_computed: Cell::new(false),
        }
    }

    pub fn operand(&self) -> Rc<T> {
        self.left.clone()
    }
}

impl<T> Gradient for ConcatenateBackwardLeft<T>
where
    T: Gradient + Backward,
    T::Dim: RemoveAxis,
{
    type Dim = T::Dim;

    fn gradient(&self) -> Ref<Tensor<Self::Dim>> {
        self.gradient.borrow()
    }

    fn gradient_mut(&self) -> RefMut<Tensor<Self::Dim>> {
        self.gradient.borrow_mut()
    }

    fn can_overwrite(&self) -> bool {
        self.can_overwrite.get()
    }

    fn was_overwritten(&self) {
        debug_assert_eq!(self.can_overwrite.get(), true);
        self.can_overwrite.set(false);
    }
}

impl<T> Backward for ConcatenateBackwardLeft<T>
where
    T: Gradient + Backward,
    T::Dim: RemoveAxis,
{
    fn backward(&self) -> bool {
        if self.was_computed.get() {
            return false;
        }

        self.was_computed.set(true);
        let grad = self.gradient.borrow();
        let mut lhs_grad = self.left.gradient_mut();
        let axis = self.axis;
        let (lhs_portion, _) = grad
            .view()
            .split_at(Axis(axis), lhs_grad.len_of(Axis(axis)));

        let zip_lhs = Zip::from(&mut *lhs_grad).and(&lhs_portion);
        if self.left.can_overwrite() {
            zip_lhs.par_for_each(|lhs_grad_el, lhs_portion_el| *lhs_grad_el = *lhs_portion_el);
            self.left.was_overwritten();
        } else {
            zip_lhs.par_for_each(|lhs_grad_el, lhs_portion_el| *lhs_grad_el += *lhs_portion_el);
        }

        true
    }
}

// ~~~~~~~~~~~~~~~~~~~~~~~~~~~~~~~~~~~~ ConcatenateBackwardRight ~~~~~~~~~~~~~~~~~~~~~~~~~~~~~~~~~~~

pub struct ConcatenateBackwardRight<T>
where
    T: Gradient + Backward,
    T::Dim: RemoveAxis,
{
    offset: usize,
    right: Rc<T>,
    axis: usize,
    gradient: RefCell<Tensor<T::Dim>>,
    can_overwrite: Cell<bool>,
    was_computed: Cell<bool>,
}

impl<T> ConcatenateBackwardRight<T>
where
    T: Gradient + Backward,
    T::Dim: RemoveAxis,
{
    pub fn new<U>(left: Rc<U>, right: Rc<T>, axis: usize) -> Self
    where
        U: Data<Dim = T::Dim>,
    {
        let gradient = RefCell::new(
            concatenate(Axis(axis), &[left.data().view(), right.gradient().view()]).unwrap(),
        );

        Self {
            right,
            gradient,
            offset: left.data().len_of(Axis(axis)),
            axis,
            can_overwrite: Cell::new(true),
            was_computed: Cell::new(false),
        }
    }
    pub fn operand(&self) -> Rc<T> {
        self.right.clone()
    }
}

impl<T> Gradient for ConcatenateBackwardRight<T>
where
    T: Gradient + Backward,
    T::Dim: RemoveAxis,
{
    type Dim = T::Dim;

    fn gradient(&self) -> Ref<Tensor<Self::Dim>> {
        self.gradient.borrow()
    }

    fn gradient_mut(&self) -> RefMut<Tensor<Self::Dim>> {
        self.gradient.borrow_mut()
    }

    fn can_overwrite(&self) -> bool {
        self.can_overwrite.get()
    }

    fn was_overwritten(&self) {
        debug_assert_eq!(self.can_overwrite.get(), true);
        self.can_overwrite.set(false);
    }
}

impl<T> Backward for ConcatenateBackwardRight<T>
where
    T: Gradient + Backward,
    T::Dim: RemoveAxis,
{
    fn backward(&self) -> bool {
        if self.was_computed.get() {
            return false;
        }

        self.was_computed.set(true);
        let grad = self.gradient.borrow();
        let mut rhs_grad = self.right.gradient_mut();
        let axis = self.axis;
        let (_, rhs_portion) = grad.view().split_at(Axis(axis), self.offset);

        let zip_rhs = Zip::from(&mut *rhs_grad).and(&rhs_portion);
        if self.right.can_overwrite() {
            zip_rhs.par_for_each(|rhs_grad_el, rhs_portion_el| *rhs_grad_el = *rhs_portion_el);
            self.right.was_overwritten();
        } else {
            zip_rhs.par_for_each(|rhs_grad_el, rhs_portion_el| *rhs_grad_el += *rhs_portion_el);
        }

        true
    }
}
// ~~~~~~~~~~~~~~~~~~~~~~~~~~~~~~~~~~~~~~~~~~~~~~~~~~~~~~~~~~~~~~~~~~~~~~~~~~~~~~~~~~~~~~~~~~~~~~~~~

// ~~~~~~~~~~~~~~~~~~~~~~~~~~~~~~~~~~~~~~~~~ StackBackward ~~~~~~~~~~~~~~~~~~~~~~~~~~~~~~~~~~~~~~~~~
pub struct StackBackward<Lhs, Rhs>
where
    Lhs: Gradient<Dim = Rhs::Dim> + Backward,
    Rhs: Gradient + Backward,
    Lhs::Dim: RemoveAxis,
{
    left: Rc<Lhs>,
    right: Rc<Rhs>,
    axis: usize,
    gradient: RefCell<Tensor<<Lhs::Dim as Dimension>::Larger>>,
    can_overwrite: Cell<bool>,
    was_computed: Cell<bool>,
}

impl<Lhs, Rhs> StackBackward<Lhs, Rhs>
where
    Lhs: Gradient<Dim = Rhs::Dim> + Backward,
    Rhs: Gradient + Backward,
    Lhs::Dim: RemoveAxis,
{
    pub fn new(left: Rc<Lhs>, right: Rc<Rhs>, axis: usize) -> Self {
        let gradient = RefCell::new(
            stack(
                Axis(axis),
                &[left.gradient().view(), right.gradient().view()],
            )
            .unwrap(),
        );

        Self {
            left,
            right,
            gradient,
            axis,
            can_overwrite: Cell::new(true),
            was_computed: Cell::new(false),
        }
    }

    pub fn left_operand(&self) -> Rc<Lhs> {
        self.left.clone()
    }

    pub fn right_operand(&self) -> Rc<Rhs> {
        self.right.clone()
    }
}

impl<Lhs, Rhs> Gradient for StackBackward<Lhs, Rhs>
where
    Lhs: Gradient<Dim = Rhs::Dim> + Backward,
    Rhs: Gradient + Backward,
    Lhs::Dim: RemoveAxis,
{
    type Dim = <Lhs::Dim as Dimension>::Larger;

    fn gradient(&self) -> Ref<Tensor<Self::Dim>> {
        self.gradient.borrow()
    }

    fn gradient_mut(&self) -> RefMut<Tensor<Self::Dim>> {
        self.gradient.borrow_mut()
    }

    fn can_overwrite(&self) -> bool {
        self.can_overwrite.get()
    }

    fn was_overwritten(&self) {
        debug_assert_eq!(self.can_overwrite.get(), true);
        self.can_overwrite.set(false);
    }
}

impl<Lhs, Rhs> Backward for StackBackward<Lhs, Rhs>
where
    Lhs: Gradient<Dim = Rhs::Dim> + Backward,
    Rhs: Gradient + Backward,
    Lhs::Dim: RemoveAxis,
{
    fn backward(&self) -> bool {
        if self.was_computed.get() {
            return false;
        }

        self.was_computed.set(true);
        let grad = self.gradient.borrow();
        let mut lhs_grad = self.left.gradient_mut();
        let mut rhs_grad = self.right.gradient_mut();
        let axis = self.axis;
        let mut subview_iter = grad.axis_iter(Axis(axis));
        let (lhs_portion, rhs_portion) = {
            (
                subview_iter
                    .next()
                    .unwrap()
                    .into_dimensionality::<Lhs::Dim>()
                    .unwrap(),
                subview_iter
                    .next()
                    .unwrap()
                    .into_dimensionality::<Rhs::Dim>()
                    .unwrap(),
            )
        };

        let zip_lhs = Zip::from(&mut *lhs_grad).and(&lhs_portion);
        if self.left.can_overwrite() {
            zip_lhs.par_for_each(|lhs_grad_el, lhs_portion_el| *lhs_grad_el = *lhs_portion_el);
            self.left.was_overwritten();
        } else {
            zip_lhs.par_for_each(|lhs_grad_el, lhs_portion_el| *lhs_grad_el += *lhs_portion_el);
        }

        let zip_rhs = Zip::from(&mut *rhs_grad).and(&rhs_portion);
        if self.right.can_overwrite() {
            zip_rhs.par_for_each(|rhs_grad_el, rhs_portion_el| *rhs_grad_el = *rhs_portion_el);
            self.right.was_overwritten();
        } else {
            zip_rhs.par_for_each(|rhs_grad_el, rhs_portion_el| *rhs_grad_el += *rhs_portion_el);
        }

        true
    }
}

// ~~~~~~~~~~~~~~~~~~~~~~~~~~~~~~~~~~~~~~~ StackBackwardLeft ~~~~~~~~~~~~~~~~~~~~~~~~~~~~~~~~~~~~~~~
pub struct StackBackwardLeft<T>
where
    T: Gradient + Backward,
    T::Dim: RemoveAxis,
{
    left: Rc<T>,
    axis: usize,
    gradient: RefCell<Tensor<<T::Dim as Dimension>::Larger>>,
    can_overwrite: Cell<bool>,
    was_computed: Cell<bool>,
}

impl<T> StackBackwardLeft<T>
where
    T: Gradient + Backward,
    T::Dim: RemoveAxis,
{
    pub fn new<U>(left: Rc<T>, right: Rc<U>, axis: usize) -> Self
    where
        U: Data<Dim = T::Dim>,
    {
        let gradient = RefCell::new(
            stack(Axis(axis), &[left.gradient().view(), right.data().view()]).unwrap(),
        );

        Self {
            left,
            gradient,
            axis,
            can_overwrite: Cell::new(true),
            was_computed: Cell::new(false),
        }
    }

    pub fn operand(&self) -> Rc<T> {
        self.left.clone()
    }
}

impl<T> Gradient for StackBackwardLeft<T>
where
    T: Gradient + Backward,
    T::Dim: RemoveAxis,
{
    type Dim = <T::Dim as Dimension>::Larger;

    fn gradient(&self) -> Ref<Tensor<Self::Dim>> {
        self.gradient.borrow()
    }

    fn gradient_mut(&self) -> RefMut<Tensor<Self::Dim>> {
        self.gradient.borrow_mut()
    }

    fn can_overwrite(&self) -> bool {
        self.can_overwrite.get()
    }

    fn was_overwritten(&self) {
        debug_assert_eq!(self.can_overwrite.get(), true);
        self.can_overwrite.set(false);
    }
}

impl<T> Backward for StackBackwardLeft<T>
where
    T: Gradient + Backward,
    T::Dim: RemoveAxis,
{
    fn backward(&self) -> bool {
        if self.was_computed.get() {
            return false;
        }

        self.was_computed.set(true);
        let grad = self.gradient.borrow();
        let mut lhs_grad = self.left.gradient_mut();
        let axis = self.axis;
        let mut subview_iter = grad.axis_iter(Axis(axis));
        let lhs_portion = subview_iter
            .next()
            .unwrap()
            .into_dimensionality::<T::Dim>()
            .unwrap();

        let zip_lhs = Zip::from(&mut *lhs_grad).and(&lhs_portion);
        if self.left.can_overwrite() {
            zip_lhs.par_for_each(|lhs_grad_el, lhs_portion_el| *lhs_grad_el = *lhs_portion_el);
            self.left.was_overwritten();
        } else {
            zip_lhs.par_for_each(|lhs_grad_el, lhs_portion_el| *lhs_grad_el += *lhs_portion_el);
        }

        true
    }
}

// ~~~~~~~~~~~~~~~~~~~~~~~~~~~~~~~~~~~~~~ StackBackwardRight ~~~~~~~~~~~~~~~~~~~~~~~~~~~~~~~~~~~~~~~

pub struct StackBackwardRight<T>
where
    T: Gradient + Backward,
    T::Dim: RemoveAxis,
{
    right: Rc<T>,
    axis: usize,
    gradient: RefCell<Tensor<<T::Dim as Dimension>::Larger>>,
    can_overwrite: Cell<bool>,
    was_computed: Cell<bool>,
}

impl<T> StackBackwardRight<T>
where
    T: Gradient + Backward,
    T::Dim: RemoveAxis,
{
    pub fn new<U>(left: Rc<U>, right: Rc<T>, axis: usize) -> Self
    where
        U: Data<Dim = T::Dim>,
    {
        let gradient = RefCell::new(
            stack(Axis(axis), &[left.data().view(), right.gradient().view()]).unwrap(),
        );

        Self {
            right,
            gradient,
            axis,
            can_overwrite: Cell::new(true),
            was_computed: Cell::new(false),
        }
    }

    pub fn operand(&self) -> Rc<T> {
        self.right.clone()
    }
}

impl<T> Gradient for StackBackwardRight<T>
where
    T: Gradient + Backward,
    T::Dim: RemoveAxis,
{
    type Dim = <T::Dim as Dimension>::Larger;

    fn gradient(&self) -> Ref<Tensor<Self::Dim>> {
        self.gradient.borrow()
    }

    fn gradient_mut(&self) -> RefMut<Tensor<Self::Dim>> {
        self.gradient.borrow_mut()
    }

    fn can_overwrite(&self) -> bool {
        self.can_overwrite.get()
    }

    fn was_overwritten(&self) {
        debug_assert_eq!(self.can_overwrite.get(), true);
        self.can_overwrite.set(false);
    }
}

impl<T> Backward for StackBackwardRight<T>
where
    T: Gradient + Backward,
    T::Dim: RemoveAxis,
{
    fn backward(&self) -> bool {
        if self.was_computed.get() {
            return false;
        }

        self.was_computed.set(true);
        let grad = self.gradient.borrow();
        let mut rhs_grad = self.right.gradient_mut();
        let axis = self.axis;
        let mut subview_iter = grad.axis_iter(Axis(axis));
        let rhs_portion = subview_iter
            .skip(1)
            .next()
            .unwrap()
            .into_dimensionality::<T::Dim>()
            .unwrap();

        let zip_rhs = Zip::from(&mut *rhs_grad).and(&rhs_portion);
        if self.right.can_overwrite() {
            zip_rhs.par_for_each(|rhs_grad_el, rhs_portion_el| *rhs_grad_el = *rhs_portion_el);
            self.right.was_overwritten();
        } else {
            zip_rhs.par_for_each(|rhs_grad_el, rhs_portion_el| *rhs_grad_el += *rhs_portion_el);
        }
        true
    }
}

// ~~~~~~~~~~~~~~~~~~~~~~~~~~~~~~~~~~~~~~~ UnsqueezeBackward ~~~~~~~~~~~~~~~~~~~~~~~~~~~~~~~~~~~~~~~

pub struct UnsqueezeBackward<T: Gradient + Backward> {
    operand: Rc<T>,
    axis: usize,
    gradient: RefCell<Tensor<<T::Dim as Dimension>::Larger>>,
    can_overwrite: Cell<bool>,
    was_computed: Cell<bool>,
}

impl<T: Gradient + Backward> UnsqueezeBackward<T> {
    pub fn new(operand: Rc<T>, axis: usize) -> Self {
        let shape = operand.gradient().raw_dim();
        let gradient = RefCell::new(Tensor::zeros(shape.insert_axis(Axis(axis))));

        Self {
            operand,
            axis,
            gradient,
            can_overwrite: Cell::new(true),
            was_computed: Cell::new(false),
        }
    }
}

impl<T: Gradient + Backward> Gradient for UnsqueezeBackward<T> {
    type Dim = <T::Dim as Dimension>::Larger;

    fn gradient(&self) -> Ref<Tensor<Self::Dim>> {
        self.gradient.borrow()
    }

    fn gradient_mut(&self) -> RefMut<Tensor<Self::Dim>> {
        self.gradient.borrow_mut()
    }

    fn can_overwrite(&self) -> bool {
        self.can_overwrite.get()
    }

    fn was_overwritten(&self) {
        debug_assert_eq!(self.can_overwrite.get(), true);
        self.can_overwrite.set(false);
    }
}

impl<T: Gradient + Backward> Backward for UnsqueezeBackward<T> {
    fn backward(&self) -> bool {
        if self.was_computed.get() {
            return false;
        }

        self.was_computed.set(true);
        let mut operand_grad = self.operand.gradient_mut();
        let axis = self.axis;
        let grad = self.gradient.borrow();
        let unsqueezed_gradient = grad
            .axis_iter(Axis(axis))
            .next()
            .unwrap()
            .into_dimensionality::<T::Dim>()
            .unwrap();

        let zip = Zip::from(&mut *operand_grad).and(&unsqueezed_gradient);
        if self.operand.can_overwrite() {
            zip.par_for_each(|dest, src| *dest = *src);
            self.operand.was_overwritten();
        } else {
            zip.par_for_each(|dest, src| *dest += src);
        }

        true
    }
}<|MERGE_RESOLUTION|>--- conflicted
+++ resolved
@@ -1627,13 +1627,9 @@
     }
 }
 
-<<<<<<< HEAD
 // ~~~~~~~~~~~~~~~~~~~~~~~~~~~~~~~~~~~~~~~~~~~~~~~~~~~~~~~~~~~~~~~~~~~~~~~~~~~~~~~~~~~~~~~~~~~~~~~~~
 
 // ~~~~~~~~~~~~~~~~~~~~~~~~~~~~~~~~~~~ MatrixVectorMulBackward ~~~~~~~~~~~~~~~~~~~~~~~~~~~~~~~~~~~~
-=======
-// ~~~~~~~~~~~~~~~~~~~~~~~~~~~~~~~~~~~ MatrixVectorMultBackward ~~~~~~~~~~~~~~~~~~~~~~~~~~~~~~~~~~~~
->>>>>>> a82b59da
 pub struct MatrixVectorMulBackward<LhsD, LhsG, RhsD, RhsG>
 where
     LhsD: Data<Dim = Ix2> + Forward,
@@ -2394,9 +2390,9 @@
     }
 }
 
-// ~~~~~~~~~~~~~~~~~~~~~~~~~~~~~~~~~~~~~~~~~ ReluBackward ~~~~~~~~~~~~~~~~~~~~~~~~~~~~~~~~~~~~~~~~~~
-
-pub struct ReluBackward<T, U>
+// ~~~~~~~~~~~~~~~~~~~~~~~~~~~~~~~~~~~~~~~~~ ReLUBackward ~~~~~~~~~~~~~~~~~~~~~~~~~~~~~~~~~~~~~~~~~~
+
+pub struct ReLUBackward<T, U>
 where
     T: Gradient<Dim = U::Dim> + Backward,
     U: Data + Forward,
@@ -2408,7 +2404,7 @@
     was_computed: Cell<bool>,
 }
 
-impl<T, U> ReluBackward<T, U>
+impl<T, U> ReLUBackward<T, U>
 where
     T: Gradient<Dim = U::Dim> + Backward,
     U: Data + Forward,
@@ -2426,7 +2422,7 @@
     }
 }
 
-impl<T, U> Gradient for ReluBackward<T, U>
+impl<T, U> Gradient for ReLUBackward<T, U>
 where
     T: Gradient<Dim = U::Dim> + Backward,
     U: Data + Forward,
@@ -2451,7 +2447,7 @@
     }
 }
 
-impl<T, U> Backward for ReluBackward<T, U>
+impl<T, U> Backward for ReLUBackward<T, U>
 where
     T: Gradient<Dim = U::Dim> + Backward,
     U: Data + Forward,
@@ -2482,9 +2478,9 @@
     }
 }
 
-// ~~~~~~~~~~~~~~~~~~~~~~~~~~~~~~~~~~~~~~~ LeakyReluBackward ~~~~~~~~~~~~~~~~~~~~~~~~~~~~~~~~~~~~~~~
-
-pub struct LeakyReluBackward<T, U>
+// ~~~~~~~~~~~~~~~~~~~~~~~~~~~~~~~~~~~~~~~ LeakyReLUBackward ~~~~~~~~~~~~~~~~~~~~~~~~~~~~~~~~~~~~~~~
+
+pub struct LeakyReLUBackward<T, U>
 where
     T: Gradient<Dim = U::Dim> + Backward,
     U: Data + Forward,
@@ -2496,7 +2492,7 @@
     was_computed: Cell<bool>,
 }
 
-impl<T, U> LeakyReluBackward<T, U>
+impl<T, U> LeakyReLUBackward<T, U>
 where
     T: Gradient<Dim = U::Dim> + Backward,
     U: Data + Forward,
@@ -2514,7 +2510,7 @@
     }
 }
 
-impl<T, U> Gradient for LeakyReluBackward<T, U>
+impl<T, U> Gradient for LeakyReLUBackward<T, U>
 where
     T: Gradient<Dim = U::Dim> + Backward,
     U: Data + Forward,
@@ -2539,7 +2535,7 @@
     }
 }
 
-impl<T, U> Backward for LeakyReluBackward<T, U>
+impl<T, U> Backward for LeakyReLUBackward<T, U>
 where
     T: Gradient<Dim = U::Dim> + Backward,
     U: Data + Forward,
