--- conflicted
+++ resolved
@@ -524,13 +524,9 @@
     }
 }
 
-<<<<<<< HEAD
 // ~~~~~~~~~~~~~~~~~~~~~~~~~~~~~~~~~~~~~~~~~~~~~~~~~~~~~~~~~~~~~~~~~~~~~~~~~~~~~~~~~~~~~~~~~~~~~~~~~
 
 // ~~~~~~~~~~~~~~~~~~~~~~~~~~~~~~~~~~~~~~~ MatrixVectorMul ~~~~~~~~~~~~~~~~~~~~~~~~~~~~~~~~~~~~~~~~~
-=======
-// ~~~~~~~~~~~~~~~~~~~~~~~~~~~~~~~~~~~~~~~ MatrixVectorMult ~~~~~~~~~~~~~~~~~~~~~~~~~~~~~~~~~~~~~~~~
->>>>>>> a82b59da
 
 pub struct MatrixVectorMul<Lhs, Rhs>
 where
@@ -816,15 +812,15 @@
     }
 }
 
-// ~~~~~~~~~~~~~~~~~~~~~~~~~~~~~~~~~~~~~~~~~~~~~~ Relu ~~~~~~~~~~~~~~~~~~~~~~~~~~~~~~~~~~~~~~~~~~~~~
-
-pub struct Relu<T: Data + Forward> {
+// ~~~~~~~~~~~~~~~~~~~~~~~~~~~~~~~~~~~~~~~~~~~~~~ ReLU ~~~~~~~~~~~~~~~~~~~~~~~~~~~~~~~~~~~~~~~~~~~~~
+
+pub struct ReLU<T: Data + Forward> {
     op: Rc<T>,
     data: RefCell<Tensor<T::Dim>>,
     was_computed: Cell<bool>,
 }
 
-impl<T: Data + Forward> Relu<T> {
+impl<T: Data + Forward> ReLU<T> {
     pub fn new(op: Rc<T>) -> Self {
         let data = Tensor::zeros(op.data().raw_dim());
 
@@ -840,7 +836,7 @@
     }
 }
 
-impl<T: Data + Forward> Forward for Relu<T> {
+impl<T: Data + Forward> Forward for ReLU<T> {
     fn forward(&self) -> bool {
         if self.was_computed.get() {
             return false;
@@ -855,7 +851,7 @@
     }
 }
 
-impl<T: Data + Forward> Data for Relu<T> {
+impl<T: Data + Forward> Data for ReLU<T> {
     type Dim = T::Dim;
 
     fn data(&self) -> Ref<Tensor<Self::Dim>> {
@@ -863,15 +859,15 @@
     }
 }
 
-// ~~~~~~~~~~~~~~~~~~~~~~~~~~~~~~~~~~~~~~~~~~~ LeakyRelu ~~~~~~~~~~~~~~~~~~~~~~~~~~~~~~~~~~~~~~~~~~~
-
-pub struct LeakyRelu<T: Data + Forward> {
+// ~~~~~~~~~~~~~~~~~~~~~~~~~~~~~~~~~~~~~~~~~~~ LeakyReLU ~~~~~~~~~~~~~~~~~~~~~~~~~~~~~~~~~~~~~~~~~~~
+
+pub struct LeakyReLU<T: Data + Forward> {
     op: Rc<T>,
     data: RefCell<Tensor<T::Dim>>,
     was_computed: Cell<bool>,
 }
 
-impl<T: Data + Forward> LeakyRelu<T> {
+impl<T: Data + Forward> LeakyReLU<T> {
     pub fn new(op: Rc<T>) -> Self {
         let data = Tensor::zeros(op.data().raw_dim());
 
@@ -887,7 +883,7 @@
     }
 }
 
-impl<T: Data + Forward> Forward for LeakyRelu<T> {
+impl<T: Data + Forward> Forward for LeakyReLU<T> {
     fn forward(&self) -> bool {
         if self.was_computed.get() {
             return false;
@@ -902,7 +898,7 @@
     }
 }
 
-impl<T: Data + Forward> Data for LeakyRelu<T> {
+impl<T: Data + Forward> Data for LeakyReLU<T> {
     type Dim = T::Dim;
 
     fn data(&self) -> Ref<Tensor<Self::Dim>> {
